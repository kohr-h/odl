--- conflicted
+++ resolved
@@ -277,36 +277,22 @@
         return getattr(self.dtype_out, 'base', None)
 
     @property
-<<<<<<< HEAD
     def real_dtype_out(self):
         """The real dtype corresponding to this space's `dtype_out`."""
         if self.__real_dtype_out is None:
-            raise TypeError('no real variant of output dtype defined')
-=======
-    def real_out_dtype(self):
-        """The real dtype corresponding to this space's `out_dtype`."""
-        if self.__real_out_dtype is None:
             raise AttributeError(
                 'no real variant of output dtype {} defined'
-                ''.format(dtype_repr(self.scalar_out_dtype)))
->>>>>>> 813d1ef8
+                ''.format(dtype_repr(self.scalar_dtype_out)))
         else:
             return self.__real_dtype_out
 
     @property
-<<<<<<< HEAD
     def complex_dtype_out(self):
         """The complex dtype corresponding to this space's `dtype_out`."""
         if self.__complex_dtype_out is None:
-            raise TypeError('no complex variant of output dtype defined')
-=======
-    def complex_out_dtype(self):
-        """The complex dtype corresponding to this space's `out_dtype`."""
-        if self.__complex_out_dtype is None:
             raise AttributeError(
                 'no complex variant of output dtype {} defined'
-                ''.format(dtype_repr(self.scalar_out_dtype)))
->>>>>>> 813d1ef8
+                ''.format(dtype_repr(self.scalar_dtype_out)))
         else:
             return self.__complex_dtype_out
 
@@ -721,37 +707,23 @@
         if dtype_out == self.dtype_out:
             return self
 
-<<<<<<< HEAD
-        # Caching for real and complex versions (exact dtyoe mappings)
-        if dtype_out == self.real_dtype_out:
-            if self.__real_space is None:
-                self.__real_space = self._astype(dtype_out)
-            return self.__real_space
-        elif dtype_out == self.complex_dtype_out:
-            if self.__complex_space is None:
-                self.__complex_space = self._astype(dtype_out)
-            return self.__complex_space
-        else:
-            return self._astype(dtype_out)
-=======
         # Try to use caching for real and complex versions (exact dtype
         # mappings). This may fail for certain dtype, in which case we
         # just go to `_astype` directly.
-        real_dtype = getattr(self, 'real_out_dtype', None)
+        real_dtype = getattr(self, 'real_dtype_out', None)
         if real_dtype is None:
-            return self._astype(out_dtype)
-        else:
-            if out_dtype == real_dtype:
+            return self._astype(dtype_out)
+        else:
+            if dtype_out == real_dtype:
                 if self.__real_space is None:
-                    self.__real_space = self._astype(out_dtype)
+                    self.__real_space = self._astype(dtype_out)
                 return self.__real_space
-            elif out_dtype == self.complex_out_dtype:
+            elif dtype_out == self.complex_dtype_out:
                 if self.__complex_space is None:
-                    self.__complex_space = self._astype(out_dtype)
+                    self.__complex_space = self._astype(dtype_out)
                 return self.__complex_space
             else:
-                return self._astype(out_dtype)
->>>>>>> 813d1ef8
+                return self._astype(dtype_out)
 
     def _lincomb(self, a, f1, b, f2, out):
         """Linear combination of ``f1`` and ``f2``.
