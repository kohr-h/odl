﻿# Copyright 2014-2017 The ODL contributors
#
# This file is part of ODL.
#
# This Source Code Form is subject to the terms of the Mozilla Public License,
# v. 2.0. If a copy of the MPL was not distributed with this file, You can
# obtain one at https://mozilla.org/MPL/2.0/.

"""Spaces of scalar-, vector- and tensor-valued functions on a given domain."""

from __future__ import print_function, division, absolute_import
from builtins import object
import inspect
import numpy as np
import sys
import warnings

from odl.set import RealNumbers, ComplexNumbers, Set, LinearSpace
from odl.set.space import LinearSpaceElement
from odl.util import (
    is_real_dtype, is_complex_floating_dtype, dtype_repr, dtype_str,
    complex_dtype, real_dtype, signature_string,
    is_valid_input_array, is_valid_input_meshgrid,
    out_shape_from_array, out_shape_from_meshgrid, vectorize,
<<<<<<< HEAD
    writable_array)
=======
    writable_array, is_int, normalized_axis_indices)
>>>>>>> c3715a96
from odl.util.npy_compat import broadcast_to
from odl.util.utility import preload_first_arg, getargspec


__all__ = ('FunctionSpace',)


def _check_out_arg(func):
    """Check if ``func`` has an (optional) ``out`` argument.

    Also verify that the signature of ``func`` has no ``*args`` since
    they make argument propagation a hassle.

    Parameters
    ----------
    func : callable
        Object that should be inspected.

    Returns
    -------
    has_out : bool
        ``True`` if the signature has an ``out`` argument, ``False``
        otherwise.
    out_is_optional : bool
        ``True`` if ``out`` is present and optional in the signature,
        ``False`` otherwise.

    Raises
    ------
    TypeError
        If ``func``'s signature has ``*args``.
    """
    if sys.version_info.major > 2:
        spec = inspect.getfullargspec(func)
        kw_only = spec.kwonlyargs
    else:
        spec = inspect.getargspec(func)
        kw_only = ()

    if spec.varargs is not None:
        raise TypeError('*args not allowed in function signature')

    pos_args = spec.args
    pos_defaults = () if spec.defaults is None else spec.defaults

    has_out = 'out' in pos_args or 'out' in kw_only
    if 'out' in pos_args:
        has_out = True
        out_is_optional = (
            pos_args.index('out') >= len(pos_args) - len(pos_defaults))
    elif 'out' in kw_only:
        has_out = out_is_optional = True
    else:
        has_out = out_is_optional = False

    return has_out, out_is_optional


def _default_in_place(func, x, out, **kwargs):
    """Default in-place evaluation method."""
    result = np.array(func._call_out_of_place(x, **kwargs), copy=False)
    if result.dtype == object:
        # Different shapes encountered, need to broadcast
        flat_results = result.ravel()
        if is_valid_input_array(x, func.domain.ndim):
            scalar_out_shape = out_shape_from_array(x)
        elif is_valid_input_meshgrid(x, func.domain.ndim):
            scalar_out_shape = out_shape_from_meshgrid(x)
        else:
            raise RuntimeError('bad input')

        bcast_results = [broadcast_to(res, scalar_out_shape)
                         for res in flat_results]
        # New array that is flat in the `out_shape` axes, reshape it
        # to the final `out_shape + scalar_shape`, using the same
        # order ('C') as the initial `result.ravel()`.
        result = np.array(bcast_results, dtype=func.scalar_dtype_out)
        result = result.reshape(func.shape_out + scalar_out_shape)

    # The following code is required to remove extra axes, e.g., when
    # the result has shape (2, 1, 3) but should have shape (2, 3).
    # For those cases, broadcasting doesn't apply.
    try:
        reshaped = result.reshape(out.shape)
    except ValueError:
        # This is the case when `result` must be broadcast
        out[:] = result
    else:
        out[:] = reshaped

    return out


def _default_out_of_place(func, x, **kwargs):
    """Default in-place evaluation method."""
    if is_valid_input_array(x, func.domain.ndim):
        scalar_out_shape = out_shape_from_array(x)
    elif is_valid_input_meshgrid(x, func.domain.ndim):
        scalar_out_shape = out_shape_from_meshgrid(x)
    else:
        raise TypeError('cannot use in-place method to implement '
                        'out-of-place non-vectorized evaluation')

    dtype = func.space.scalar_dtype_out
    if dtype is None:
        dtype = np.result_type(*x)

    out_shape = func.shape_out + scalar_out_shape
    out = np.empty(out_shape, dtype=dtype)
    func._call_in_place(x, out=out, **kwargs)
    return out


def _fcall_out_type(fcall):
    """Check if ``fcall`` has (optional) output argument.

    This function is intended to work with all types of callables
    that are used as input to `FunctionSpace.element`.
    """
    if isinstance(fcall, FunctionSpaceElement):
        call_has_out = fcall._call_has_out
        call_out_optional = fcall._call_out_optional

    # Numpy Ufuncs and similar objects (e.g. Numba DUfuncs)
    elif hasattr(fcall, 'nin') and hasattr(fcall, 'nout'):
        if fcall.nin != 1:
            raise ValueError('ufunc {} has {} input parameter(s), '
                             'expected 1'
                             ''.format(fcall.__name__, fcall.nin))
        if fcall.nout > 1:
            raise ValueError('ufunc {} has {} output parameter(s), '
                             'expected at most 1'
                             ''.format(fcall.__name__, fcall.nout))
        call_has_out = call_out_optional = (fcall.nout == 1)
    elif inspect.isfunction(fcall):
        call_has_out, call_out_optional = _check_out_arg(fcall)
    elif callable(fcall):
        call_has_out, call_out_optional = _check_out_arg(fcall.__call__)
    else:
        raise TypeError('object {!r} not callable'.format(fcall))

    return call_has_out, call_out_optional


class FunctionSpace(LinearSpace):

    """A vector space of functions.

    Elements in this space represent scalar-, vector- or tensor-valued
    functions on some set, usually a subset of a Euclidean space
    :math:`\mathbb{R}^d`. The functions support vectorized evaluation,
    see `the vectorization guide
    <https://odlgroup.github.io/odl/guide/vectorization_guide.html>`_
    for details.
    """

    def __init__(self, domain, dtype_out=float):
        """Initialize a new instance.

        Parameters
        ----------
        domain : `Set`
            The domain of the functions.
        dtype_out : optional
            Data type of the return value of a function in this
            space. Can be provided in any way the `numpy.dtype`
            constructor understands, e.g. as built-in type or as a string.

            To create a space of vector- or tensor-valued functions,
            use a dtype with a shape, e.g.,
            ``np.dtype((float, (2, 3)))``.

            For ``None``, the data type of function outputs is inferred
            lazily at runtime.

        Examples
        --------
        Real-valued functions on the interval [0, 1]:

        >>> domain = odl.IntervalProd(0, 1)
        >>> odl.FunctionSpace(domain)
        FunctionSpace(IntervalProd(0.0, 1.0))

        Complex-valued functions on the same domain can be created by
        specifying ``dtype_out``:

        >>> odl.FunctionSpace(domain, dtype_out=complex)
        FunctionSpace(IntervalProd(0.0, 1.0), dtype_out=complex)

        To get vector- or tensor-valued functions, specify
        ``dtype_out`` with shape:

        >>> vec_dtype = np.dtype((float, (3,)))  # 3 components
        >>> odl.FunctionSpace(domain, dtype_out=vec_dtype)
        FunctionSpace(IntervalProd(0.0, 1.0), dtype_out=('float64', (3,)))
        """
        if not isinstance(domain, Set):
            raise TypeError('`domain` must be a `Set` instance, got {!r}'
                            ''.format(domain))
        self.__domain = domain

        # Prevent None from being converted to float64 by np.dtype
        if dtype_out is None:
            self.__dtype_out = None
        else:
            self.__dtype_out = np.dtype(dtype_out)

        if is_real_dtype(self.dtype_out):
            field = RealNumbers()
        elif is_complex_floating_dtype(self.dtype_out):
            field = ComplexNumbers()
        else:
            field = None

        super(FunctionSpace, self).__init__(field)

        # Init cache attributes for real / complex variants
        if self.field == RealNumbers():
            self.__real_dtype_out = self.dtype_out
            self.__real_space = self
            self.__complex_dtype_out = complex_dtype(self.dtype_out,
                                                     default=np.dtype(object))
            self.__complex_space = None
        elif self.field == ComplexNumbers():
            self.__real_dtype_out = real_dtype(self.dtype_out)
            self.__real_space = None
            self.__complex_dtype_out = self.dtype_out
            self.__complex_space = self
        else:
            self.__real_dtype_out = None
            self.__real_space = None
            self.__complex_dtype_out = None
            self.__complex_space = None

    @property
    def domain(self):
        """Set from which a function in this space can take inputs."""
        return self.__domain

    @property
    def dtype_out(self):
        """Output data type (including shape) of a function in this space.

        If ``None``, the output data type is not pre-defined and instead
        inferred at run-time.
        """
        return self.__dtype_out

    @property
    def scalar_dtype_out(self):
        """Scalar variant of ``dtype_out`` in case it has a shape."""
        return getattr(self.dtype_out, 'base', None)

    @property
    def real_dtype_out(self):
        """The real dtype corresponding to this space's `dtype_out`."""
        if self.__real_dtype_out is None:
            raise TypeError('no real variant of output dtype defined')
        else:
            return self.__real_dtype_out

    @property
    def complex_dtype_out(self):
        """The complex dtype corresponding to this space's `dtype_out`."""
        if self.__complex_dtype_out is None:
            raise TypeError('no complex variant of output dtype defined')
        else:
            return self.__complex_dtype_out

    @property
    def shape_out(self):
        """Shape of function values, ``()`` for scalar output."""
        return getattr(self.dtype_out, 'shape', ())

    @property
    def tensor_valued(self):
        """``True`` if functions have multi-dim. output, else ``False``."""
        return (self.shape_out != ())

    @property
    def real_space(self):
        """The space corresponding to this space's `real_dtype`."""
        return self.astype(self.real_dtype_out)

    @property
    def complex_space(self):
        """The space corresponding to this space's `complex_dtype`."""
        return self.astype(self.complex_dtype_out)

    def element(self, fcall=None, vectorized=True):
        """Create a `FunctionSpace` element.

        Parameters
        ----------
        fcall : callable, optional
            The actual instruction for out-of-place evaluation.
            It must return a `FunctionSpace.range` element or a
            `numpy.ndarray` of such (vectorized call).
            If ``fcall`` is a `FunctionSpaceElement`, it is wrapped
            as a new `FunctionSpaceElement`.
            Default: `zero`.
        vectorized : bool, optional
            If ``True``, assume that ``fcall`` supports vectorized
            evaluation. For ``False``, the function is decorated with a
            vectorizer, which implies that two elements created this way
            from the same function are regarded as not equal.
            The ``False`` option cannot be used if ``fcall`` has an
            ``out`` parameter.

        Returns
        -------
        element : `FunctionSpaceElement`
            The new element, always supporting vectorization.

        Examples
        --------
        Scalar-valued functions are straightforward to create:

        >>> fspace = odl.FunctionSpace(odl.IntervalProd(0, 1))
        >>> func = fspace.element(lambda x: x - 1)
        >>> func(0.5)
        -0.5
        >>> func([0.1, 0.5, 0.6])
        array([-0.9, -0.5, -0.4])

        It is also possible to use functions with parameters. Note that
        such extra parameters have to be given by keyword when calling
        the function:

        >>> def f(x, b):
        ...     return x + b
        >>> func = fspace.element(f)
        >>> func([0.1, 0.5, 0.6], b=1)
        array([ 1.1, 1.5,  1.6])
        >>> func([0.1, 0.5, 0.6], b=-1)
        array([-0.9, -0.5, -0.4])

        Vector-valued functions can eiter be given as a sequence of
        scalar-valued functions or as a single function that returns
        a sequence:

        >>> # Space of vector-valued functions with 2 components
        >>> fspace = odl.FunctionSpace(odl.IntervalProd(0, 1),
        ...                            dtype_out=(float, (2,)))
        >>> # Possibility 1: provide component functions
        >>> func1 = fspace.element([lambda x: x + 1, np.negative])
        >>> func1(0.5)
        array([ 1.5, -0.5])
        >>> func1([0.1, 0.5, 0.6])
        array([[ 1.1,  1.5,  1.6],
               [-0.1, -0.5, -0.6]])
        >>> # Possibility 2: single function returning a sequence
        >>> func2 = fspace.element(lambda x: (x + 1, -x))
        >>> func2(0.5)
        array([ 1.5, -0.5])
        >>> func2([0.1, 0.5, 0.6])
        array([[ 1.1,  1.5,  1.6],
               [-0.1, -0.5, -0.6]])

        If the function(s) include(s) an ``out`` parameter, it can be
        provided to hold the final result:

        >>> # Sequence of functions with `out` parameter
        >>> def f1(x, out):
        ...     out[:] = x + 1
        >>> def f2(x, out):
        ...     out[:] = -x
        >>> func = fspace.element([f1, f2])
        >>> out = np.empty((2, 3))  # needs to match expected output shape
        >>> result = func([0.1, 0.5, 0.6], out=out)
        >>> out
        array([[ 1.1,  1.5,  1.6],
               [-0.1, -0.5, -0.6]])
        >>> result is out
        True
        >>> # Single function assigning to components of `out`
        >>> def f(x, out):
        ...     out[0] = x + 1
        ...     out[1] = -x
        >>> func = fspace.element(f)
        >>> out = np.empty((2, 3))  # needs to match expected output shape
        >>> result = func([0.1, 0.5, 0.6], out=out)
        >>> out
        array([[ 1.1,  1.5,  1.6],
               [-0.1, -0.5, -0.6]])
        >>> result is out
        True

        Tensor-valued functions and functions defined on higher-dimensional
        domains work just analogously:

        >>> fspace = odl.FunctionSpace(odl.IntervalProd([0, 0], [1, 1]),
        ...                            dtype_out=(float, (2, 3)))
        >>> def pyfunc(x):
        ...     return [[x[0], x[1], x[0] + x[1]],
        ...             [1, 0, 2 * (x[0] + x[1])]]
        >>> func1 = fspace.element(pyfunc)
        >>> # Points are given such that the first axis indexes the
        >>> # components and the second enumerates the points.
        >>> # We evaluate at [0.0, 0.5] and [0.0, 1.0] here.
        >>> eval_pts = np.array([[0.0, 0.5],
        ...                      [0.0, 1.0]]).T
        >>> func1(eval_pts).shape
        (2, 3, 2)
        >>> func1(eval_pts)
        array([[[ 0. ,  0. ],
                [ 0.5,  1. ],
                [ 0.5,  1. ]],
        <BLANKLINE>
               [[ 1. ,  1. ],
                [ 0. ,  0. ],
                [ 1. ,  2. ]]])

        Furthermore, it is allowed to use scalar constants instead of
        functions if the function is given as sequence:

        >>> seq = [[lambda x: x[0], lambda x: x[1], lambda x: x[0] + x[1]],
        ...        [1, 0, lambda x: 2 * (x[0] + x[1])]]
        >>> func2 = fspace.element(seq)
        >>> func2(eval_pts)
        array([[[ 0. ,  0. ],
                [ 0.5,  1. ],
                [ 0.5,  1. ]],
        <BLANKLINE>
               [[ 1. ,  1. ],
                [ 0. ,  0. ],
                [ 1. ,  2. ]]])
        """
        if fcall is None:
            return self.zero()
        elif fcall in self:
            return fcall
        elif callable(fcall):
            if not vectorized:
                if hasattr(fcall, 'nin') and hasattr(fcall, 'nout'):
                    warnings.warn('`fcall` {!r} is a ufunc-like object, '
                                  'use vectorized=True'.format(fcall),
                                  RuntimeWarning)
                has_out, _ = _check_out_arg(fcall)
                if has_out:
                    raise TypeError('non-vectorized `fcall` with `out` '
                                    'parameter not allowed')
                if self.field is not None:
                    otypes = [self.scalar_dtype_out]
                else:
                    otypes = []

                fcall = vectorize(otypes=otypes)(fcall)
            return self.element_type(self, fcall)
        else:
            # This is for the case that an array-like of callables
            # is provided
            if np.shape(fcall) != self.shape_out:
                raise ValueError(
                    'invalid `fcall` {!r}: expected `None`, a callable or '
                    'an array-like of callables whose shape matches '
                    '`shape_out` {}'.format(self.shape_out))

            fcalls = np.array(fcall, dtype=object, ndmin=1).ravel().tolist()
            if not vectorized:
                if self.field == RealNumbers():
                    otypes = ['float64']
                elif self.field == ComplexNumbers():
                    otypes = ['complex128']
                else:
                    otypes = []

                # Vectorize, preserving scalars
                fcalls = [f if np.isscalar(f) else vectorize(otypes=otypes)(f)
                          for f in fcalls]

            def wrapper(x, out=None, **kwargs):
                """Function wrapping an array of callables.

                This wrapper does the following for out-of-place
                evaluation (when ``out=None``):

                1. Collect the results of all function evaluations into
                   a list, handling all kinds of sequence entries
                   (normal function, ufunc, constant, etc.).
                2. Broadcast all results to the desired shape that is
                   determined by the space's ``shape_out`` and the
                   shape(s) of the input.
                3. Form a big array containing the final result.

                The in-place version is simpler because broadcasting
                happens automatically when assigning to the components
                of ``out``. Hence, we only have

                1. Assign the result of the evaluation of the i-th
                   function to ``out_flat[i]``, possibly using the
                   ``out`` parameter of the function.
                """
                if is_valid_input_meshgrid(x, self.domain.ndim):
                    scalar_out_shape = out_shape_from_meshgrid(x)
                elif is_valid_input_array(x, self.domain.ndim):
                    scalar_out_shape = out_shape_from_array(x)
                else:
                    raise RuntimeError('bad input')

                if out is None:
                    # Out-of-place evaluation

                    # Collect results of member functions into a list.
                    # Put simply, all that happens here is
                    # `results.append(f(x))`, just for a bunch of cases
                    # and with or without `out`.
                    results = []
                    for f in fcalls:
                        if np.isscalar(f):
                            # Constant function
                            results.append(f)
                        elif not callable(f):
                            raise TypeError('element {!r} of sequence not '
                                            'callable'.format(f))
                        elif hasattr(f, 'nin') and hasattr(f, 'nout'):
                            # ufunc-like object
                            results.append(f(x, **kwargs))
                        else:
                            try:
                                has_out = 'out' in getargspec(f).args
                            except TypeError:
                                raise TypeError('unsupported callable {!r}'
                                                ''.format(f))
                            else:
                                if has_out:
                                    out = np.empty(scalar_out_shape,
                                                   dtype=self.scalar_dtype_out)
                                    f(x, out=out, **kwargs)
                                    results.append(out)
                                else:
                                    results.append(f(x, **kwargs))

                    # Broadcast to required shape and convert to array.
                    # This will raise an error if the shape of some member
                    # array is wrong, since in that case the resulting
                    # dtype would be `object`.
                    bcast_results = []
                    for res in results:
                        try:
                            reshaped = np.reshape(res, scalar_out_shape)
                        except ValueError:
                            bcast_results.append(
                                broadcast_to(res, scalar_out_shape))
                        else:
                            bcast_results.append(reshaped)

                    out_arr = np.array(bcast_results,
                                       dtype=self.scalar_dtype_out)

                    return out_arr.reshape(self.shape_out + scalar_out_shape)

                else:
                    # In-place evaluation

                    # This is a precaution in case out is not contiguous
                    with writable_array(out) as out_arr:
                        # Flatten tensor axes to work on one tensor
                        # component (= scalar function) at a time
                        out_comps = out.reshape((-1,) + scalar_out_shape)
                        for f, out_comp in zip(fcalls, out_comps):
                            if np.isscalar(f):
                                out_comp[:] = f
                            else:
                                has_out, _ = _fcall_out_type(f)
                                if has_out:
                                    f(x, out=out_comp, **kwargs)
                                else:
                                    out_comp[:] = f(x, **kwargs)

            return self.element_type(self, wrapper)

    def zero(self):
        """Function mapping anything to zero."""
        # Since `FunctionSpace.lincomb` may be slow, we implement this
        # function directly.
        # The unused **kwargs are needed to support combination with
        # functions that take parameters.
        def zero_vec(x, out=None, **kwargs):
            """Zero function, vectorized."""
            if is_valid_input_meshgrid(x, self.domain.ndim):
                scalar_out_shape = out_shape_from_meshgrid(x)
            elif is_valid_input_array(x, self.domain.ndim):
                scalar_out_shape = out_shape_from_array(x)
            else:
                raise TypeError('invalid input type')

            # For tensor-valued functions
            out_shape = self.shape_out + scalar_out_shape

            if out is None:
                return np.zeros(out_shape, dtype=self.scalar_dtype_out)
            else:
                # Need to go through an array to fill with the correct
                # zero value for all dtypes
                fill_value = np.zeros(1, dtype=self.scalar_dtype_out)[0]
                out.fill(fill_value)

        return self.element_type(self, zero_vec)

    def one(self):
        """Function mapping anything to one."""
        # See zero() for remarks
        def one_vec(x, out=None, **kwargs):
            """One function, vectorized."""
            if is_valid_input_meshgrid(x, self.domain.ndim):
                scalar_out_shape = out_shape_from_meshgrid(x)
            elif is_valid_input_array(x, self.domain.ndim):
                scalar_out_shape = out_shape_from_array(x)
            else:
                raise TypeError('invalid input type')

            out_shape = self.shape_out + scalar_out_shape

            if out is None:
                return np.ones(out_shape, dtype=self.scalar_dtype_out)
            else:
                fill_value = np.ones(1, dtype=self.scalar_dtype_out)[0]
                out.fill(fill_value)

        return self.element_type(self, one_vec)

    def __eq__(self, other):
        """Return ``self == other``.

        Returns
        -------
        equals : bool
            ``True`` if ``other`` is a `FunctionSpace` with same
            `FunctionSpace.domain`, `FunctionSpace.field` and
            `FunctionSpace.dtype_out`, ``False`` otherwise.
        """
        if other is self:
            return True

        return (type(other) is type(self) and
                self.domain == other.domain and
                self.dtype_out == other.dtype_out)

    def __hash__(self):
        """Return ``hash(self)``."""
        return hash((type(self), self.domain, self.dtype_out))

    def __contains__(self, other):
        """Return ``other in self``.

        Returns
        -------
        equals : bool
            ``True`` if ``other`` is a `FunctionSpaceElement`
            whose `FunctionSpaceElement.space` attribute
            equals this space, ``False`` otherwise.
        """
        return (isinstance(other, self.element_type) and
                other.space == self)

    def _astype(self, dtype_out):
        """Internal helper for ``astype``."""
        return type(self)(self.domain, dtype_out=dtype_out)

    def astype(self, dtype_out):
        """Return a copy of this space with new ``dtype_out``.

        Parameters
        ----------
        dtype_out :
            Output data type of the returned space. Can be given in any
            way `numpy.dtype` understands, e.g. as string (``'complex64'``)
            or built-in type (``complex``). ``None`` is interpreted as
            ``'float64'``.

        Returns
        -------
        newspace : `FunctionSpace`
            The version of this space with given data type
        """
        dtype_out = np.dtype(dtype_out)
        if dtype_out == self.dtype_out:
            return self

        # Caching for real and complex versions (exact dtyoe mappings)
        if dtype_out == self.real_dtype_out:
            if self.__real_space is None:
                self.__real_space = self._astype(dtype_out)
            return self.__real_space
        elif dtype_out == self.complex_dtype_out:
            if self.__complex_space is None:
                self.__complex_space = self._astype(dtype_out)
            return self.__complex_space
        else:
            return self._astype(dtype_out)

    def _lincomb(self, a, f1, b, f2, out):
        """Linear combination of ``f1`` and ``f2``.

        Notes
        -----
        The additions and multiplications are implemented via simple
        Python functions, so non-vectorized versions are slow.
        """
        # Avoid infinite recursions by making a copy of the functions
        f1_copy = f1.copy()
        f2_copy = f2.copy()

        def lincomb_oop(x, **kwargs):
            """Linear combination, out-of-place version."""
            # Not optimized since that raises issues with alignment
            # of input and partial results
            out = a * np.asarray(f1_copy(x, **kwargs),
                                 dtype=self.scalar_dtype_out)
            tmp = b * np.asarray(f2_copy(x, **kwargs),
                                 dtype=self.scalar_dtype_out)
            out += tmp
            return out

        out._call_out_of_place = lincomb_oop
        decorator = preload_first_arg(out, 'in-place')
        out._call_in_place = decorator(_default_in_place)
        out._call_has_out = out._call_out_optional = False
        return out

    def _multiply(self, f1, f2, out):
        """Pointwise multiplication of ``f1`` and ``f2``.

        Notes
        -----
        The multiplication is implemented with a simple Python
        function, so the non-vectorized versions are slow.
        """
        # Avoid infinite recursions by making a copy of the functions
        f1_copy = f1.copy()
        f2_copy = f2.copy()

        def product_oop(x, **kwargs):
            """Product out-of-place evaluation function."""
            return np.asarray(f1_copy(x, **kwargs) * f2_copy(x, **kwargs),
                              dtype=self.scalar_dtype_out)

        out._call_out_of_place = product_oop
        decorator = preload_first_arg(out, 'in-place')
        out._call_in_place = decorator(_default_in_place)
        out._call_has_out = out._call_out_optional = False
        return out

    def _divide(self, f1, f2, out):
        """Pointwise division of ``f1`` and ``f2``.

        Notes
        -----
        The division is implemented with a simple Python
        function, so the non-vectorized versions are slow.
        """
        # Avoid infinite recursions by making a copy of the functions
        f1_copy = f1.copy()
        f2_copy = f2.copy()

        def quotient_oop(x, **kwargs):
            """Quotient out-of-place evaluation function."""
            return np.asarray(f1_copy(x, **kwargs) / f2_copy(x, **kwargs),
                              dtype=self.scalar_dtype_out)

        out._call_out_of_place = quotient_oop
        decorator = preload_first_arg(out, 'in-place')
        out._call_in_place = decorator(_default_in_place)
        out._call_has_out = out._call_out_optional = False
        return out

    def _scalar_power(self, f, p, out):
        """Compute ``p``-th power of ``f`` for ``p`` scalar."""
        # Avoid infinite recursions by making a copy of the function
        f_copy = f.copy()

        def pow_posint(x, n):
            """Power function for positive integer ``n``, out-of-place."""
            if isinstance(x, np.ndarray):
                y = x.copy()
                return ipow_posint(y, n)
            else:
                return x ** n

        def ipow_posint(x, n):
            """Power function for positive integer ``n``, in-place."""
            if n == 1:
                return x
            elif n % 2 == 0:
                x *= x
                return ipow_posint(x, n // 2)
            else:
                tmp = x.copy()
                x *= x
                ipow_posint(x, n // 2)
                x *= tmp
                return x

        def power_oop(x, **kwargs):
            """Power out-of-place evaluation function."""
            if p == 0:
                return self.one()
            elif p == int(p) and p >= 1:
                return np.asarray(pow_posint(f_copy(x, **kwargs), int(p)),
                                  dtype=self.scalar_dtype_out)
            else:
                result = np.power(f_copy(x, **kwargs), p)
                return result.astype(self.scalar_dtype_out)

        out._call_out_of_place = power_oop
        decorator = preload_first_arg(out, 'in-place')
        out._call_in_place = decorator(_default_in_place)
        out._call_has_out = out._call_out_optional = False
        return out

    def _realpart(self, f):
        """Function returning the real part of the result from ``f``."""
        def f_re(x, **kwargs):
            result = np.asarray(f(x, **kwargs),
                                dtype=self.scalar_dtype_out)
            return result.real

        if is_real_dtype(self.dtype_out):
            return f
        else:
            return self.real_space.element(f_re)

    def _imagpart(self, f):
        """Function returning the imaginary part of the result from ``f``."""
        def f_im(x, **kwargs):
            result = np.asarray(f(x, **kwargs),
                                dtype=self.scalar_dtype_out)
            return result.imag

        if is_real_dtype(self.dtype_out):
            return self.zero()
        else:
            return self.real_space.element(f_im)

    def _conj(self, f):
        """Function returning the complex conjugate of a result."""
        def f_conj(x, **kwargs):
            result = np.asarray(f(x, **kwargs),
                                dtype=self.scalar_dtype_out)
            return result.conj()

        if is_real_dtype(self.dtype_out):
            return f
        else:
            return self.element(f_conj)

    @property
    def byaxis(self):
        """Object to index along output and input dimensions.

        Note that the output dimensions come first, such that a ``F[0]``
        for a vector-valued function gives the first vector component
        function.

        See Also
        --------
        byaxis_out : index along output axes only
        byaxis_in : index along input axes only

        Examples
        --------
        Indexing with integers or slices:

        >>> domain = odl.IntervalProd(0, 1)
        >>> fspace = odl.FunctionSpace(domain, dtype_out=(float, (2, 3, 4)))
        >>> fspace.byaxis[1:]
        FunctionSpace(IntervalProd(0.0, 1.0), dtype_out=('float64', (3, 4)))
        """
        space = self

        class FspaceByaxis(object):

            """Helper class for indexing by axes."""

            def __getitem__(self, indices):
                """Return ``self[indices]``.

                Parameters
                ----------
                indices : index expression
                    Object used to select axes. This can be either an int,
                    slice or sequence of integers.

                Returns
                -------
                space : `FunctionSpace`
                    The resulting space with roughly the same properties.
                """
                ndim_out = len(space.shape_out)
                ndim = ndim_out + space.domain.ndim

                if is_int(indices):
                    indices = [indices]
                elif isinstance(indices, slice):
                    indices = list(range(ndim))[indices]

                if any(not is_int(i) for i in indices):
                    raise TypeError('sequence may only contain integers, '
                                    'got {}'.format(indices))

                indices = [i + ndim if i < 0 else i for i in indices]
                idcs_out = [i for i in indices if i < ndim_out]
                idcs_in = [i - ndim_out for i in indices if i >= ndim_out]

                domain = space.domain[idcs_in]
                shape_out = tuple(space.shape_out[i] for i in idcs_out)
                dtype_out = (space.scalar_dtype_out, shape_out)
                return FunctionSpace(domain, dtype_out)

            def __repr__(self):
                """Return ``repr(self)``."""
                return repr(space) + '.byaxis'

        return FspaceByaxis()

    @property
    def byaxis_out(self):
        """Object to index along output dimensions.

        Examples
        --------
        Indexing with integers or slices:

        >>> domain = odl.IntervalProd(0, 1)
        >>> fspace = odl.FunctionSpace(domain, dtype_out=(float, (2, 3, 4)))
        >>> fspace.byaxis_out[0]
        FunctionSpace(IntervalProd(0.0, 1.0), dtype_out=('float64', (2,)))
        >>> fspace.byaxis_out[1]
        FunctionSpace(IntervalProd(0.0, 1.0), dtype_out=('float64', (3,)))
        >>> fspace.byaxis_out[1:]
        FunctionSpace(IntervalProd(0.0, 1.0), dtype_out=('float64', (3, 4)))

        Lists can be used to stack spaces arbitrarily:

        >>> fspace.byaxis_out[[2, 1, 2]]
        FunctionSpace(IntervalProd(0.0, 1.0), dtype_out=('float64', (4, 3, 4)))

        See Also
        --------
        byaxis_in : index along input axes
        """
        space = self

        class FspaceByaxisOut(object):

            """Helper class for indexing by output axes."""

            def __getitem__(self, indices):
                """Return ``self[indices]``.

                Parameters
                ----------
                indices : index expression
                    Object used to index the output components.

                Returns
                -------
                space : `FunctionSpace`
                    The resulting space with same domain and scalar output
                    data type, but indexed output components.
                """
                ndim_out = len(space.shape_out)
                ndim = ndim_out + space.domain.ndim
                idcs_out = normalized_axis_indices(indices, ndim_out)
                idcs_in = tuple(range(ndim_out, ndim))
                return space.byaxis[idcs_out + idcs_in]

            def __repr__(self):
                """Return ``repr(self)``."""
                return repr(space) + '.byaxis_out'

        return FspaceByaxisOut()

    @property
    def byaxis_in(self):
        """Object to index ``self`` along input dimensions.

        Examples
        --------
        Indexing with integers or slices:

        >>> domain = odl.IntervalProd([0, 0, 0], [1, 2, 3])
        >>> fspace = odl.FunctionSpace(domain)
        >>> fspace.byaxis_in[0]
        FunctionSpace(IntervalProd(0.0, 1.0))
        >>> fspace.byaxis_in[1]
        FunctionSpace(IntervalProd(0.0, 2.0))
        >>> fspace.byaxis_in[1:]
        FunctionSpace(IntervalProd([ 0.,  0.], [ 2.,  3.]))

        Lists can be used to stack spaces arbitrarily:

        >>> fspace.byaxis_in[[2, 1, 2]]
        FunctionSpace(IntervalProd([ 0.,  0.,  0.], [ 3.,  2.,  3.]))

        See Also
        --------
        byaxis_out : index along output axes
        """
        space = self

        class FspaceByaxisIn(object):

            """Helper class for indexing by input axes."""

            def __getitem__(self, indices):
                """Return ``self[indices]``.

                Parameters
                ----------
                indices : index expression
                    Object used to index the space domain.

                Returns
                -------
                space : `FunctionSpace`
                    The resulting space with same output data type, but
                    indexed domain.
                """
                domain = space.domain[indices]
                return FunctionSpace(domain, dtype_out=space.dtype_out)

            def __repr__(self):
                """Return ``repr(self)``."""
                return repr(space) + '.byaxis_in'

        return FspaceByaxisIn()

    @property
    def examples(self):
        """Return example functions in the space.

        Example functions include:

        Zero
        One
        Heaviside function
        Hypercube characteristic function
        Hypersphere characteristic function
        Gaussian
        Linear gradients
        """
        # TODO: adapt for tensor-valued functions

        # Get the points and calculate some statistics on them
        mins = self.domain.min()
        maxs = self.domain.max()
        means = (maxs + mins) / 2.0
        stds = (maxs - mins) / 4.0
        ndim = getattr(self.domain, 'ndim', 0)

        # Zero and One
        yield ('Zero', self.zero())
        yield ('One', self.one())

        # Indicator function in first dimension
        def step_fun(x):
            return (x[0] > means[0])

        yield ('Step', self.element(step_fun))

        # Indicator function on hypercube
        def cube_fun(x):
            result = True
            for points, mean, std in zip(x, means, stds):
                result = np.logical_and(result, points < mean + std)
                result = np.logical_and(result, points > mean - std)
            return result

        yield ('Cube', self.element(cube_fun))

        # Indicator function on a ball
        if ndim > 1:  # Only if ndim > 1, don't duplicate cube
            def ball_fun(x):
                r = sum((xi - mean) ** 2 / std ** 2
                        for xi, mean, std in zip(x, means, stds))
                return r < 1.0

            yield ('Ball', self.element(ball_fun))

        # Gaussian function
        def gaussian_fun(x):
            r2 = sum((xi - mean) ** 2 / (2 * std ** 2)
                     for xi, mean, std in zip(x, means, stds))
            return np.exp(-r2)

        yield ('Gaussian', self.element(gaussian_fun))

        # Gradient in each dimensions
        for axis in range(ndim):
            def gradient_fun(x):
                return (x[axis] - mins[axis]) / (maxs[axis] - mins[axis])

            yield ('Grad {}'.format(axis), self.element(gradient_fun))

        # Gradient in all dimensions
        if ndim > 1:  # Only if ndim > 1, don't duplicate grad 0
            def all_gradient_fun(x):
                return sum((xi - xmin) / (xmax - xmin)
                           for xi, xmin, xmax in zip(x, mins, maxs))

            yield ('Grad all', self.element(all_gradient_fun))

    @property
    def element_type(self):
        """`FunctionSpaceElement`"""
        return FunctionSpaceElement

    def __repr__(self):
        """Return ``repr(self)``."""
        posargs = [self.domain]
        optargs = [('dtype_out', dtype_str(self.dtype_out), 'float')]
        if (self.tensor_valued or
                self.scalar_dtype_out in (float, complex, int, bool)):
            optmod = '!s'
        else:
            optmod = ''
        inner_str = signature_string(posargs, optargs, mod=['!r', optmod])
        return '{}({})'.format(self.__class__.__name__, inner_str)

    def __str__(self):
        """Return ``str(self)``."""
        return repr(self)


class FunctionSpaceElement(LinearSpaceElement):

    """Representation of a `FunctionSpace` element."""

    def __init__(self, fspace, fcall):
        """Initialize a new instance.

        Parameters
        ----------
        fspace : `FunctionSpace`
            Set of functions this element lives in.
        fcall : callable
            Object used to evaluate the function. Must support
            vectorization and accept a sequence of
            coordinate arrays ``x[0], ..., x[d]`` in sparse or dense
            form, and return (or write to the ``out`` array) an
            array of appropriate shape.
        """
        super(FunctionSpaceElement, self).__init__(fspace)
        self._call_has_out, self._call_out_optional = _fcall_out_type(fcall)

        if not self._call_has_out:
            # Out-of-place-only
            decorator = preload_first_arg(self, 'in-place')
            self._call_in_place = decorator(_default_in_place)
            self._call_out_of_place = fcall
        elif self._call_out_optional:
            # Dual-use
            self._call_in_place = self._call_out_of_place = fcall
        else:
            # In-place-only
            decorator = preload_first_arg(self, 'out-of-place')
            self._call_out_of_place = decorator(_default_out_of_place)
            self._call_in_place = fcall

    @property
    def domain(self):
        """Set of objects on which this function can be evaluated."""
        return self.space.domain

    @property
    def dtype_out(self):
        """Output data type of this function.

        If ``None``, the output data type is not uniquely pre-defined.
        """
        return self.space.dtype_out

    @property
    def scalar_dtype_out(self):
        """Scalar variant of ``dtype_out`` in case it has a shape."""
        return self.space.scalar_dtype_out

    @property
    def shape_out(self):
        """Shape of function values, ``()`` for scalar output."""
        return self.space.shape_out

    @property
    def tensor_valued(self):
        """``True`` if the output is multi-dim. output, else ``False``."""
        return self.space.tensor_valued

    def _call(self, x, out=None, **kwargs):
        """Raw evaluation method."""
        if out is None:
            return self._call_out_of_place(x, **kwargs)
        else:
            self._call_in_place(x, out=out, **kwargs)

    def __call__(self, x, out=None, **kwargs):
        """Return ``self(x[, out, **kwargs])``.

        Parameters
        ----------
        x : `domain` `element-like`, `meshgrid` or `numpy.ndarray`
            Input argument for the function evaluation. Conditions
            on ``x`` depend on its type:

            element-like: must be a castable to a domain element

            meshgrid: length must be ``space.ndim``, and the arrays must
            be broadcastable against each other.

            array:  shape must be ``(d, N)``, where ``d`` is the number
            of dimensions of the function domain

        out : `numpy.ndarray`, optional
            Output argument holding the result of the function
            evaluation, can only be used for vectorized
            functions. Its shape must be equal to
            ``np.broadcast(*x).shape``.

        Other Parameters
        ----------------
        bounds_check : bool
            If ``True``, check if all input points lie in the function
            domain in the case of vectorized evaluation. This requires
            the domain to implement `Set.contains_all`.
            Default: ``True`` if `space` has a ``field``, ``False``
            otherwise.

        Returns
        -------
        out : `range` element or `numpy.ndarray` of elements
            Result of the function evaluation. If ``out`` was provided,
            the returned object is a reference to it.

        Raises
        ------
        TypeError
            If ``x`` is not a valid vectorized evaluation argument.

            If ``out`` is neither ``None`` nor a `numpy.ndarray` of
            adequate shape and data type.

        ValueError
            If ``bounds_check == True`` and some evaluation points fall
            outside the valid domain.

        Examples
        --------
        In the following we have an ``ndim=2``-dimensional domain. The
        following shows valid arrays and meshgrids for input:

        >>> fspace = odl.FunctionSpace(odl.IntervalProd([0, 0], [1, 1]))
        >>> func = fspace.element(lambda x: x[1] - x[0])
        >>> # 3 evaluation points, given point per point, each of which
        >>> # is contained in the function domain.
        >>> points = [[0, 0],
        ...           [0, 1],
        ...           [0.5, 0.1]]
        >>> # The array provided to `func` must be transposed since
        >>> # the first axis must index the components of the points and
        >>> # the second axis must enumerate them.
        >>> array = np.array(points).T
        >>> array.shape  # should be `ndim` x N
        (2, 3)
        >>> func(array)
        array([ 0. ,  1. , -0.4])
        >>> # A meshgrid is an `ndim`-long sequence of 1D Numpy arrays
        >>> # containing the coordinates of the points. We use
        >>> # 2 * 3 = 6 points here.
        >>> comp0 = np.array([0.0, 1.0])  # first components
        >>> comp1 = np.array([0.0, 0.5, 1.0])  # second components
        >>> # The following adds extra dimensions to enable broadcasting.
        >>> mesh = odl.discr.grid.sparse_meshgrid(comp0, comp1)
        >>> len(mesh)  # should be `ndim`
        2
        >>> func(mesh)
        array([[ 0. ,  0.5,  1. ],
               [-1. , -0.5,  0. ]])
        """
        bounds_check = kwargs.pop('bounds_check', self.space.field is not None)
        if bounds_check and not hasattr(self.domain, 'contains_all'):
            raise AttributeError('bounds check not possible for '
                                 'domain {}, missing `contains_all()` '
                                 'method'.format(self.domain))

        if bounds_check and not hasattr(self.space.field, 'contains_all'):
            raise AttributeError('bounds check not possible for '
                                 'field {}, missing `contains_all()` '
                                 'method'.format(self.space.field))

        ndim = getattr(self.domain, 'ndim', None)
        # Check for input type and determine output shape
        if is_valid_input_meshgrid(x, ndim):
            scalar_in = False
            scalar_out_shape = out_shape_from_meshgrid(x)
            scalar_out = False
            # Avoid operations on tuples like x * 2 by casting to array
            if ndim == 1:
                x = x[0][None, ...]
        elif is_valid_input_array(x, ndim):
            x = np.asarray(x)
            scalar_in = False
            scalar_out_shape = out_shape_from_array(x)
            scalar_out = False
        elif x in self.domain:
            x = np.atleast_2d(x).T  # make a (d, 1) array
            scalar_in = True
            scalar_out_shape = (1,)
            scalar_out = (out is None and not self.space.tensor_valued)
        else:
            # Unknown input
            txt_1d = ' or (n,)' if ndim == 1 else ''
            raise TypeError('argument {!r} not a valid function '
                            'input. Expected an element of the domain '
                            '{domain}, an array-like with shape '
                            '({domain.ndim}, n){} or a length-{domain.ndim} '
                            'meshgrid tuple.'
                            ''.format(x, txt_1d, domain=self.domain))

        # Check bounds if specified
        if bounds_check:
            if not self.domain.contains_all(x):
                raise ValueError('input contains points outside '
                                 'the domain {}'.format(self.domain))

        if scalar_in:
            out_shape = self.shape_out
        else:
            out_shape = self.shape_out + scalar_out_shape

        # Call the function and check out shape, before or after
        if out is None:
            if ndim == 1:
                try:
                    out = self._call(x, **kwargs)
                except (TypeError, IndexError):
                    # TypeError is raised if a meshgrid was used but the
                    # function expected an array (1d only). In this case we try
                    # again with the first meshgrid vector.
                    # IndexError is raised in expressions like x[x > 0] since
                    # "x > 0" evaluates to 'True', i.e. 1, and that index is
                    # out of range for a meshgrid tuple of length 1 :-). To get
                    # the real errors with indexing, we check again for the
                    # same scenario (scalar output when not valid) as in the
                    # first case.
                    out = self._call(x[0], **kwargs)

            else:
                # Here we don't catch exceptions since they are likely true
                # errors
                out = self._call(x, **kwargs)

            if isinstance(out, np.ndarray) or np.isscalar(out):
                # Cast to proper dtype if needed, also convert to array if out
                # is a scalar.
                out = np.asarray(out, dtype=self.space.scalar_dtype_out)
                if scalar_in:
                    out = np.squeeze(out)
                elif ndim == 1 and out.shape == (1,) + out_shape:
                    out = out.reshape(out_shape)

                if out_shape != () and out.shape != out_shape:
                    # Broadcast the returned element, but not in the
                    # scalar case. The resulting array may be read-only,
                    # in which case we copy.
                    out = broadcast_to(out, out_shape)
                    if not out.flags.writeable:
                        out = out.copy()

            elif self.space.tensor_valued:
                # The out object can be any array-like of objects with shapes
                # that should all be broadcastable to scalar_out_shape
                try:
                    results = np.array(out)
                except ValueError:
                    # For some broadcasting sitations, the above call fails.
                    # We need to use `object` explicitly then
                    results = np.array(out, dtype=object)

                if results.dtype == object or scalar_in:
                    # Some results don't have correct shape, need to
                    # broadcast
                    bcast_res = []
                    for res in results.ravel():
                        if ndim == 1:
                            # As usual, 1d is tedious to deal with. This
                            # code deals with extra dimensions in result
                            # components that stem from using x instead of
                            # x[0] in a function.
                            # Without this, broadcasting fails.
                            shp = getattr(res, 'shape', ())
                            if shp and shp[0] == 1:
                                res = res.reshape(res.shape[1:])
                        bcast_res.append(broadcast_to(res, scalar_out_shape))

                    out_arr = np.array(bcast_res,
                                       dtype=self.space.scalar_dtype_out)
                elif (self.scalar_dtype_out is not None and
                      results.dtype != self.scalar_dtype_out):
                    raise ValueError(
                        'result is of dtype {}, expected {}'
                        ''.format(dtype_repr(results.dtype),
                                  dtype_repr(self.space.scalar_dtype_out)))
                else:
                    out_arr = results

                out = out_arr.reshape(out_shape)

            else:
                # TODO: improve message
                raise RuntimeError('bad output of function call')

        else:
            if not isinstance(out, np.ndarray):
                raise TypeError('output {!r} not a `numpy.ndarray` '
                                'instance')
            if out_shape != (1,) and out.shape != out_shape:
                raise ValueError('output shape {} not equal to shape '
                                 '{} expected from input'
                                 ''.format(out.shape, out_shape))
            if (self.dtype_out is not None and
                    out.dtype != self.scalar_dtype_out):
                raise ValueError('`out.dtype` ({}) does not match dtype_out '
                                 '({})'.format(out.dtype, self.dtype_out))

            if ndim == 1 and not self.tensor_valued:
                # TypeError for meshgrid in 1d, but expected array (see above)
                try:
                    self._call(x, out=out, **kwargs)
                except TypeError:
                    self._call(x[0], out=out, **kwargs)
            else:
                self._call(x, out=out, **kwargs)

        # Check output values
        if bounds_check:
            if not self.space.field.contains_all(out):
                raise ValueError('output contains values not in the field '
                                 '{}'
                                 ''.format(self.space.field))

        # Numpy < 1.12 does not implement __complex__ for arrays (in contrast
        # to __float__), so we have to fish out the scalar ourselves.
        if scalar_out:
            if self.space.field is None:
                return out.ravel()[0]
            else:
                return self.space.field.element(out.ravel()[0])
        else:
            return out

    def assign(self, other):
        """Assign ``other`` to ``self``.

        This is implemented without `FunctionSpace.lincomb` to ensure that
        ``self == other`` evaluates to True after ``self.assign(other)``.
        """
        if other not in self.space:
            raise TypeError('`other` {!r} is not an element of the space '
                            '{} of this function'
                            ''.format(other, self.space))
        self._call_in_place = other._call_in_place
        self._call_out_of_place = other._call_out_of_place
        self._call_has_out = other._call_has_out
        self._call_out_optional = other._call_out_optional

    def copy(self):
        """Create an identical (deep) copy of this element."""
        result = self.space.element()
        result.assign(self)
        return result

    def __eq__(self, other):
        """Return ``self == other``.

        Returns
        -------
        equals : bool
            ``True`` if ``other`` is a `FunctionSpaceElement` with
            ``other.space == self.space``, and the functions for evaluation
            of ``self`` and ``other`` are the same, ``False``
            otherwise.

        Notes
        -----
        Since there is potentially a lot of function wrapping going on,
        it is very hard to find the "true" function behind a
        `FunctionSpaceElement` for comparison. Therefore, users
        should be aware that very often, comparison evaluates to ``False``
        even if two elements were generated from the same function.
        """
        if other is self:
            return True
        elif other not in self.space:
            return False

        # We try to unwrap one level, which is better than nothing
        if (self._call_has_out != other._call_has_out or
                self._call_out_optional != other._call_out_optional):
            return False

        if self._call_has_out:
            # Out-of-place can be wrapped in this case, so we compare only
            # the in-place methods.
            funcs_equal = self._call_in_place == other._call_in_place
        else:
            # Just the opposite of the first case
            funcs_equal = self._call_out_of_place == other._call_out_of_place

        return self.space == other.space and funcs_equal

    # Power functions are more general than the ones in LinearSpace
    def __pow__(self, p):
        """`f.__pow__(p) <==> f ** p`."""
        out = self.space.element()
        self.space._scalar_power(self, p, out=out)
        return out

    def __ipow__(self, p):
        """`f.__ipow__(p) <==> f **= p`."""
        return self.space._scalar_power(self, p, out=self)

    @property
    def real(self):
        """Pointwise real part of this function."""
        return self.space._realpart(self)

    @property
    def imag(self):
        """Pointwise imaginary part of this function."""
        return self.space._imagpart(self)

    def conj(self):
        """Pointwise complex conjugate of this function."""
        return self.space._conj(self)

    def __str__(self):
        """Return ``str(self)``."""
        if self._call_has_out:
            func = self._call_in_place
        else:
            func = self._call_out_of_place

        # Try to get a pretty-print name of the function
        fname = getattr(func, '__name__', getattr(func, 'name', str(func)))

        return '{}: {} --> {}'.format(fname, self.domain, self.dtype_out)

    def __repr__(self):
        """Return ``repr(self)``."""
        if self._call_has_out:
            func = self._call_in_place
        else:
            func = self._call_out_of_place

        return '{!r}.element({!r})'.format(self.space, func)


if __name__ == '__main__':
    from odl.util.testutils import run_doctests
    run_doctests()<|MERGE_RESOLUTION|>--- conflicted
+++ resolved
@@ -22,11 +22,7 @@
     complex_dtype, real_dtype, signature_string,
     is_valid_input_array, is_valid_input_meshgrid,
     out_shape_from_array, out_shape_from_meshgrid, vectorize,
-<<<<<<< HEAD
-    writable_array)
-=======
     writable_array, is_int, normalized_axis_indices)
->>>>>>> c3715a96
 from odl.util.npy_compat import broadcast_to
 from odl.util.utility import preload_first_arg, getargspec
 
