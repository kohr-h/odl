﻿# Copyright 2014-2017 The ODL contributors
#
# This file is part of ODL.
#
# This Source Code Form is subject to the terms of the Mozilla Public License,
# v. 2.0. If a copy of the MPL was not distributed with this file, You can
# obtain one at https://mozilla.org/MPL/2.0/.

"""NumPy implementation of tensor spaces."""

from __future__ import print_function, division, absolute_import
from builtins import object
from future.utils import native
from future.moves.itertools import zip_longest
import ctypes
from functools import partial
import numpy as np

from odl.set.sets import RealNumbers, ComplexNumbers
from odl.set.space import LinearSpaceTypeError
from odl.space.base_tensors import TensorSpace, Tensor
from odl.space.weighting import (
    Weighting, ArrayWeighting, ConstWeighting, PerAxisWeighting,
    CustomInner, CustomNorm, CustomDist)
from odl.util import (
    dtype_str, signature_string, is_real_dtype, is_numeric_dtype, array_str,
    indent, fast_1d_tensor_mult, writable_array, is_floating_dtype,
    simulate_slicing, normalized_index_expression)


__all__ = ('NumpyTensorSpace',)


_BLAS_DTYPES = (np.dtype('float32'), np.dtype('float64'),
                np.dtype('complex64'), np.dtype('complex128'))

# Define size thresholds to switch implementations
THRESHOLD_SMALL = 100
THRESHOLD_MEDIUM = 50000


class NumpyTensorSpace(TensorSpace):

    """Set of tensors of arbitrary data type, implemented with NumPy.

    A tensor is, in the most general sense, a multi-dimensional array
    that allows operations per entry (keep the rank constant),
    reductions / contractions (reduce the rank) and broadcasting
    (raises the rank).
    For non-numeric data type like ``object``, the range of valid
    operations is rather limited since such a set of tensors does not
    define a vector space.
    Any numeric data type, on the other hand, is considered valid for
    a tensor space, although certain operations - like division with
    integer dtype - are not guaranteed to yield reasonable results.

    Under these restrictions, all basic vector space operations are
    supported by this class, along with reductions based on arithmetic
    or comparison, and element-wise mathematical functions ("ufuncs").

    This class is implemented using `numpy.ndarray`'s as back-end.

    See the `Wikipedia article on tensors`_ for further details.
    See also [Hac2012]_ "Part I Algebraic Tensors" for a rigorous
    treatment of tensors with a definition close to this one.

    Note also that this notion of tensors is the same as in popular
    Deep Learning frameworks.

    References
    ----------
    [Hac2012] Hackbusch, W. *Tensor Spaces and Numerical Tensor Calculus*.
    Springer, 2012.

    .. _Wikipedia article on tensors: https://en.wikipedia.org/wiki/Tensor
    """

    def __init__(self, shape, dtype=None, **kwargs):
        """Initialize a new instance.

        Parameters
        ----------
        shape : positive int or sequence of positive ints
            Number of entries per axis for elements in this space. A
            single integer results in a space with rank 1, i.e., 1 axis.
        dtype :
            Data type of each element. Can be provided in any
            way the `numpy.dtype` function understands, e.g.
            as built-in type or as a string. For ``None``,
            the `default_dtype` of this space (``float64``) is used.
        exponent : positive float, optional
            Exponent of the norm. For values other than 2.0, no
            inner product is defined.

            This option has no impact if either ``dist``, ``norm`` or
            ``inner`` is given, or if ``dtype`` is non-numeric.

            Default: 2.0

        Other Parameters
        ----------------
        weighting : optional
            Use weighted inner product, norm, and dist. The following
            types are supported as ``weighting``:

            - ``None``: No weighting, i.e. weighting with ``1.0`` (default).
            - ``float``: Weighting by a constant.
            - sequence of length ``ndim``: Separate weighting per axis.
              Entries can be constants or 1D arrays.
            - array-like: Pointwise weighting by an array of the same
              ``shape`` as this space.
            - `Weighting`: Use this weighting as-is. Compatibility
              with this space is not checked during init.

            This option cannot be combined with ``dist``,
            ``norm`` or ``inner``. It also cannot be used in case of
            non-numeric ``dtype``.

        dist : callable, optional
            Distance function defining a metric on the space.
            It must accept two `NumpyTensor` arguments and return
            a non-negative real number. See ``Notes`` for
            mathematical requirements.

            By default, ``dist(x, y)`` is calculated as ``norm(x - y)``.

            This option cannot be combined with ``weight``,
            ``norm`` or ``inner``. It also cannot be used in case of
            non-numeric ``dtype``.

        norm : callable, optional
            The norm implementation. It must accept a
            `NumpyTensor` argument, return a non-negative real number.
            See ``Notes`` for mathematical requirements.

            By default, ``norm(x)`` is calculated as ``inner(x, x)``.

            This option cannot be combined with ``weight``,
            ``dist`` or ``inner``. It also cannot be used in case of
            non-numeric ``dtype``.

        inner : callable, optional
            The inner product implementation. It must accept two
            `NumpyTensor` arguments and return an element of the field
            of the space (usually real or complex number).
            See ``Notes`` for mathematical requirements.

            This option cannot be combined with ``weight``,
            ``dist`` or ``norm``. It also cannot be used in case of
            non-numeric ``dtype``.

        kwargs :
            Further keyword arguments are passed to the weighting
            classes.

        See Also
        --------
        rn : constructor for real tensor spaces
        cn : constructor for complex tensor spaces
        tensor_space :
            constructor for tensor spaces of arbitrary scalar
            data type

        Notes
        -----
        - A distance function or metric on a space :math:`X`
          is a mapping
          :math:`d:X \\times X \\to \mathbb{R}`
          satisfying the following conditions for all space elements
          :math:`x, y, z`:

          * :math:`d(x, y) \geq 0`,
          * :math:`d(x, y) = 0 \Leftrightarrow x = y`,
          * :math:`d(x, y) = d(y, x)`,
          * :math:`d(x, y) \\leq d(x, z) + d(z, y)`.

        - A norm on a space :math:`X` is a mapping
          :math:`\| \cdot \|:X \\to \mathbb{R}`
          satisfying the following conditions for all
          space elements :math:`x, y`: and scalars :math:`s`:

          * :math:`\| x\| \geq 0`,
          * :math:`\| x\| = 0 \Leftrightarrow x = 0`,
          * :math:`\| sx\| = |s| \cdot \| x \|`,
          * :math:`\| x+y\| \\leq \| x\| +
            \| y\|`.

        - An inner product on a space :math:`X` over a field
          :math:`\mathbb{F} = \mathbb{R}` or :math:`\mathbb{C}` is a
          mapping
          :math:`\\langle\cdot, \cdot\\rangle: X \\times
          X \\to \mathbb{F}`
          satisfying the following conditions for all
          space elements :math:`x, y, z`: and scalars :math:`s`:

          * :math:`\\langle x, y\\rangle =
            \overline{\\langle y, x\\rangle}`,
          * :math:`\\langle sx + y, z\\rangle = s \\langle x, z\\rangle +
            \\langle y, z\\rangle`,
          * :math:`\\langle x, x\\rangle = 0 \Leftrightarrow x = 0`.

        Examples
        --------
        Explicit initialization with the class constructor:

        >>> space = NumpyTensorSpace(3, float)
        >>> space
        rn(3)
        >>> space.shape
        (3,)
        >>> space.dtype
        dtype('float64')

        A more convenient way is to use factory functions:

        >>> space = odl.rn(3, weighting=[1, 2, 3])
        >>> space
        rn(3, weighting=[1, 2, 3])
        >>> space = odl.tensor_space((2, 3), dtype=int)
        >>> space
        tensor_space((2, 3), dtype=int)
        """
        super(NumpyTensorSpace, self).__init__(shape, dtype)
        if self.dtype.char not in self.available_dtypes():
            raise ValueError('`dtype` {!r} not supported'
                             ''.format(dtype_str(dtype)))

        dist = kwargs.pop('dist', None)
        norm = kwargs.pop('norm', None)
        inner = kwargs.pop('inner', None)
        weighting = kwargs.pop('weighting', None)
        exponent = kwargs.pop('exponent', getattr(weighting, 'exponent', 2.0))

        if (not is_numeric_dtype(self.dtype) and
                any(x is not None for x in (dist, norm, inner, weighting))):
            raise ValueError('cannot use any of `weighting`, `dist`, `norm` '
                             'or `inner` for non-numeric `dtype` {}'
                             ''.format(dtype))
        if exponent != 2.0 and any(x is not None for x in (dist, norm, inner)):
            raise ValueError('cannot use any of `dist`, `norm` or `inner` '
                             'for exponent != 2')
        # Check validity of option combination (0 or 1 may be provided)
        num_extra_args = sum(a is not None
                             for a in (dist, norm, inner, weighting))
        if num_extra_args > 1:
            raise ValueError('invalid combination of options `weighting`, '
                             '`dist`, `norm` and `inner`')

        # Set the weighting
        if weighting is not None:

            if isinstance(weighting, Weighting):
                if weighting.impl != 'numpy':
                    raise ValueError("`weighting.impl` must be 'numpy', "
                                     '`got {!r}'.format(weighting.impl))
                if weighting.exponent != exponent:
                    raise ValueError('`weighting.exponent` conflicts with '
                                     '`exponent`: {} != {}'
                                     ''.format(weighting.exponent, exponent))
                self.__weighting = weighting

            elif np.isscalar(weighting):
                if self.ndim == 1:
                    # Prefer per-axis weighting if possible, it behaves better
                    self.__weighting = NumpyTensorSpacePerAxisWeighting(
                        [weighting], exponent)
                else:
                    self.__weighting = NumpyTensorSpaceConstWeighting(
                        weighting, exponent)

            elif len(weighting) == self.ndim:
                self.__weighting = NumpyTensorSpacePerAxisWeighting(
                    weighting, exponent)

            else:
                array = np.asarray(weighting)
                if array.dtype == object:
                    raise ValueError(
                        'invalid `weighting` provided; valid inputs are '
                        '`None`, constants, sequences of length `ndim` '
                        "and array-like objects of this space's `shape`")
                self.__weighting = NumpyTensorSpaceArrayWeighting(
                    array, exponent)

            # Check (afterwards) that the weighting input was sane
            if isinstance(self.__weighting, NumpyTensorSpaceArrayWeighting):
                if not np.can_cast(self.__weighting.array.dtype, self.dtype):
                    raise ValueError(
                        'cannot cast from `weighting` data type {} to '
                        'the space `dtype` {}'
                        ''.format(dtype_str(self.__weighting.array.dtype),
                                  dtype_str(self.dtype)))
                if self.__weighting.array.shape != self.shape:
                    raise ValueError('array-like weights must have same '
                                     'shape {} as this space, got {}'
                                     ''.format(self.shape,
                                               self.__weighting.array.shape))

            elif isinstance(self.__weighting,
                            NumpyTensorSpacePerAxisWeighting):
                if len(self.__weighting.factors) != self.ndim:
                    raise ValueError(
                        'per-axis weighting must have {} (=ndim) factors, '
                        'got {}'.format(self.ndim,
                                        len(self.__weighting.factors)))

        elif dist is not None:
            self.__weighting = NumpyTensorSpaceCustomDist(dist)
        elif norm is not None:
            self.__weighting = NumpyTensorSpaceCustomNorm(norm)
        elif inner is not None:
            self.__weighting = NumpyTensorSpaceCustomInner(inner)
        else:
            # No weighting, i.e., weighting with constant 1.0
            self.__weighting = NumpyTensorSpaceConstWeighting(1.0, exponent)

        # Make sure there are no leftover kwargs
        if kwargs:
            raise TypeError('got unknown keyword arguments {}'.format(kwargs))

    @property
    def impl(self):
        """Name of the implementation back-end: ``'numpy'``."""
        return 'numpy'

    @property
    def default_order(self):
        """Default storage order for new elements in this space: ``'C'``."""
        return 'C'

    @property
    def weighting(self):
        """This space's weighting scheme."""
        return self.__weighting

    @property
    def is_weighted(self):
        """Return ``True`` if the space is not weighted by constant 1.0."""
        return not (
            isinstance(self.weighting, NumpyTensorSpaceConstWeighting) and
            self.weighting.const == 1.0)

    @property
    def exponent(self):
        """Exponent of the norm and the distance."""
        return self.weighting.exponent

    def element(self, inp=None, data_ptr=None, order=None):
        """Create a new element.

        Parameters
        ----------
        inp : `array-like`, optional
            Input used to initialize the new element.

            If ``inp`` is `None`, an empty element is created with no
            guarantee of its state (memory allocation only).
            The new element will use ``order`` as storage order if
            provided, otherwise `default_order`.

            Otherwise, a copy is avoided whenever possible. This requires
            correct `shape` and `dtype`, and if ``order`` is provided,
            also contiguousness in that ordering. If any of these
            conditions is not met, a copy is made.

        data_ptr : int, optional
            Pointer to the start memory address of a contiguous Numpy array
            or an equivalent raw container with the same total number of
            bytes. For this option, ``order`` must be either ``'C'`` or
            ``'F'``.
            The option is also mutually exclusive with ``inp``.
        order : {None, 'C', 'F'}, optional
            Storage order of the returned element. For ``'C'`` and ``'F'``,
            contiguous memory in the respective ordering is enforced.
            The default ``None`` enforces no contiguousness.

        Returns
        -------
        element : `NumpyTensor`
            The new element, created from ``inp`` or from scratch.

        Examples
        --------
        Without arguments, an uninitialized element is created. With an
        array-like input, the element can be initialized:

        >>> space = odl.rn(3)
        >>> empty = space.element()
        >>> empty.shape
        (3,)
        >>> empty.space
        rn(3)
        >>> x = space.element([1, 2, 3])
        >>> x
        rn(3).element([ 1.,  2.,  3.])

        If the input already is a `numpy.ndarray` of correct `dtype`, it
        will merely be wrapped, i.e., both array and space element access
        the same memory, such that mutations will affect both:

        >>> arr = np.array([1, 2, 3], dtype=float)
        >>> elem = odl.rn(3).element(arr)
        >>> elem[0] = 0
        >>> elem
        rn(3).element([ 0.,  2.,  3.])
        >>> arr
        array([ 0.,  2.,  3.])

        Elements can also be constructed from a data pointer, resulting
        again in shared memory:

        >>> int_space = odl.tensor_space((2, 3), dtype=int)
        >>> arr = np.array([[1, 2, 3],
        ...                 [4, 5, 6]], dtype=int, order='F')
        >>> ptr = arr.ctypes.data
        >>> y = int_space.element(data_ptr=ptr, order='F')
        >>> y
        tensor_space((2, 3), dtype=int).element(
            [[1, 2, 3],
             [4, 5, 6]]
        )
        >>> y[0, 1] = -1
        >>> arr
        array([[ 1, -1,  3],
               [ 4,  5,  6]])
        """
        if order is not None and str(order).upper() not in ('C', 'F'):
            raise ValueError("`order` {!r} not understood".format(order))

        if inp is None and data_ptr is None:
            if order is None:
                arr = np.empty(self.shape, dtype=self.dtype,
                               order=self.default_order)
            else:
                arr = np.empty(self.shape, dtype=self.dtype, order=order)

            return self.element_type(self, arr)

        elif inp is None and data_ptr is not None:
            if order is None:
                raise ValueError('`order` cannot be None for element '
                                 'creation from pointer')

            ctype_array_def = ctypes.c_byte * self.nbytes
            as_ctype_array = ctype_array_def.from_address(data_ptr)
            as_numpy_array = np.ctypeslib.as_array(as_ctype_array)
            arr = as_numpy_array.view(dtype=self.dtype)
            arr = arr.reshape(self.shape, order=order)
            return self.element_type(self, arr)

        elif inp is not None and data_ptr is None:
            if inp in self and order is None:
                # Short-circuit for space elements and no enforced ordering
                return inp

            # Try to not copy but require dtype and order if given
            # (`order=None` is ok as np.array argument)
            arr = np.array(inp, copy=False, dtype=self.dtype, ndmin=self.ndim,
                           order=order)
            # Make sure the result is writeable, if not make copy.
            # This happens for e.g. results of `np.broadcast_to()`.
            if not arr.flags.writeable:
                arr = arr.copy()
            if arr.shape != self.shape:
                raise ValueError('shape of `inp` not equal to space shape: '
                                 '{} != {}'.format(arr.shape, self.shape))
            return self.element_type(self, arr)

        else:
            raise TypeError('cannot provide both `inp` and `data_ptr`')

    def zero(self):
        """Return a tensor of all zeros.

        Examples
        --------
        >>> space = odl.rn(3)
        >>> x = space.zero()
        >>> x
        rn(3).element([ 0.,  0.,  0.])
        """
        return self.element(np.zeros(self.shape, dtype=self.dtype,
                                     order=self.default_order))

    def one(self):
        """Return a tensor of all ones.

        Examples
        --------
        >>> space = odl.rn(3)
        >>> x = space.one()
        >>> x
        rn(3).element([ 1.,  1.,  1.])
        """
        return self.element(np.ones(self.shape, dtype=self.dtype,
                                    order=self.default_order))

    @staticmethod
    def available_dtypes():
        """Return the set of data types available in this implementation.

        Notes
        -----
        This is all dtypes available in Numpy. See `numpy.sctypes`
        for more information.

        The available dtypes may depend on the specific system used.
        """
        all_dtypes = []
        for lst in np.sctypes.values():
            for dtype in lst:
                if dtype not in (np.object, np.void):
                    all_dtypes.append(np.dtype(dtype))
        # Need to add these manually since np.sctypes['others'] will only
        # contain one of them (depending on Python version)
        lst.extend([np.dtype('S'), np.dtype('U')])
        return tuple(sorted(set(all_dtypes)))

    @staticmethod
    def default_dtype(field=None):
        """Return the default data type of this class for a given field.

        Parameters
        ----------
        field : `Field`, optional
            Set of numbers to be represented by a data type.
            Currently supported : `RealNumbers`, `ComplexNumbers`
            The default ``None`` means `RealNumbers`

        Returns
        -------
        dtype : `numpy.dtype`
            Numpy data type specifier. The returned defaults are:

                ``RealNumbers()`` : ``np.dtype('float64')``

                ``ComplexNumbers()`` : ``np.dtype('complex128')``
        """
        if field is None or field == RealNumbers():
            return np.dtype('float64')
        elif field == ComplexNumbers():
            return np.dtype('complex128')
        else:
            raise ValueError('no default data type defined for field {}'
                             ''.format(field))

    def _lincomb(self, a, x1, b, x2, out):
        """Implement the linear combination of ``x1`` and ``x2``.

        Compute ``out = a*x1 + b*x2`` using optimized
        BLAS routines if possible.

        This function is part of the subclassing API. Do not
        call it directly.

        Parameters
        ----------
        a, b : `TensorSpace.field` element
            Scalars to multiply ``x1`` and ``x2`` with.
        x1, x2 : `NumpyTensor`
            Summands in the linear combination.
        out : `NumpyTensor`
            Tensor to which the result is written.

        Examples
        --------
        >>> space = odl.rn(3)
        >>> x = space.element([0, 1, 1])
        >>> y = space.element([0, 0, 1])
        >>> out = space.element()
        >>> result = space.lincomb(1, x, 2, y, out)
        >>> result
        rn(3).element([ 0.,  1.,  3.])
        >>> result is out
        True
        """
        _lincomb_impl(a, x1.data, b, x2.data, out.data)

    def _dist(self, x1, x2):
        """Return the distance between ``x1`` and ``x2``.

        This function is part of the subclassing API. Do not
        call it directly.

        Parameters
        ----------
        x1, x2 : `NumpyTensor`
            Elements whose mutual distance is calculated.

        Returns
        -------
        dist : `float`
            Distance between the elements.

        Examples
        --------
        Different exponents result in difference metrics:

        >>> space_2 = odl.rn(3, exponent=2)
        >>> x = space_2.element([-1, -1, 2])
        >>> y = space_2.one()
        >>> space_2.dist(x, y)
        3.0

        >>> space_1 = odl.rn(3, exponent=1)
        >>> x = space_1.element([-1, -1, 2])
        >>> y = space_1.one()
        >>> space_1.dist(x, y)
        5.0

        Weighting is supported, too:

        >>> space_1_w = odl.rn(3, exponent=1, weighting=[2, 1, 1])
        >>> x = space_1_w.element([-1, -1, 2])
        >>> y = space_1_w.one()
        >>> space_1_w.dist(x, y)
        7.0
        """
        return self.weighting.dist(x1, x2)

    def _norm(self, x):
        """Return the norm of ``x``.

        This function is part of the subclassing API. Do not
        call it directly.

        Parameters
        ----------
        x : `NumpyTensor`
            Element whose norm is calculated.

        Returns
        -------
        norm : `float`
            Norm of the element.

        Examples
        --------
        Different exponents result in difference norms:

        >>> space_2 = odl.rn(3, exponent=2)
        >>> x = space_2.element([3, 0, 4])
        >>> space_2.norm(x)
        5.0
        >>> space_1 = odl.rn(3, exponent=1)
        >>> x = space_1.element([3, 0, 4])
        >>> space_1.norm(x)
        7.0

        Weighting is supported, too:

        >>> space_1_w = odl.rn(3, exponent=1, weighting=[2, 1, 1])
        >>> x = space_1_w.element([3, 0, 4])
        >>> space_1_w.norm(x)
        10.0
        """
        return self.weighting.norm(x)

    def _inner(self, x1, x2):
        """Return the inner product of ``x1`` and ``x2``.

        This function is part of the subclassing API. Do not
        call it directly.

        Parameters
        ----------
        x1, x2 : `NumpyTensor`
            Elements whose inner product is calculated.

        Returns
        -------
        inner : `field` `element`
            Inner product of the elements.

        Examples
        --------
        >>> space = odl.rn(3)
        >>> x = space.element([1, 0, 3])
        >>> y = space.one()
        >>> space.inner(x, y)
        4.0

        Weighting is supported, too:

        >>> space_w = odl.rn(3, weighting=[2, 1, 1])
        >>> x = space_w.element([1, 0, 3])
        >>> y = space_w.one()
        >>> space_w.inner(x, y)
        5.0
        """
        return self.weighting.inner(x1, x2)

    def _multiply(self, x1, x2, out):
        """Compute the entry-wise product ``out = x1 * x2``.

        This function is part of the subclassing API. Do not
        call it directly.

        Parameters
        ----------
        x1, x2 : `NumpyTensor`
            Factors in the product.
        out : `NumpyTensor`
            Element to which the result is written.

        Examples
        --------
        >>> space = odl.rn(3)
        >>> x = space.element([1, 0, 3])
        >>> y = space.element([-1, 1, -1])
        >>> space.multiply(x, y)
        rn(3).element([-1.,  0., -3.])
        >>> out = space.element()
        >>> result = space.multiply(x, y, out=out)
        >>> result
        rn(3).element([-1.,  0., -3.])
        >>> result is out
        True
        """
        np.multiply(x1.data, x2.data, out=out.data)

    def _divide(self, x1, x2, out):
        """Compute the entry-wise quotient ``x1 / x2``.

        This function is part of the subclassing API. Do not
        call it directly.

        Parameters
        ----------
        x1, x2 : `NumpyTensor`
            Dividend and divisor in the quotient.
        out : `NumpyTensor`
            Element to which the result is written.

        Examples
        --------
        >>> space = odl.rn(3)
        >>> x = space.element([2, 0, 4])
        >>> y = space.element([1, 1, 2])
        >>> space.divide(x, y)
        rn(3).element([ 2.,  0.,  2.])
        >>> out = space.element()
        >>> result = space.divide(x, y, out=out)
        >>> result
        rn(3).element([ 2.,  0.,  2.])
        >>> result is out
        True
        """
        np.divide(x1.data, x2.data, out=out.data)

    def __eq__(self, other):
        """Return ``self == other``.

        Returns
        -------
        equals : bool
            True if ``other`` is an instance of ``type(self)``
            with the same `NumpyTensorSpace.shape`, `NumpyTensorSpace.dtype`
            and `NumpyTensorSpace.weighting`, otherwise False.

        Examples
        --------
        >>> space = odl.rn(3)
        >>> same_space = odl.rn(3, exponent=2)
        >>> same_space == space
        True

        Different `shape`, `exponent` or `dtype` all result in different
        spaces:

        >>> diff_space = odl.rn((3, 4))
        >>> diff_space == space
        False
        >>> diff_space = odl.rn(3, exponent=1)
        >>> diff_space == space
        False
        >>> diff_space = odl.rn(3, dtype='float32')
        >>> diff_space == space
        False
        >>> space == object
        False
        """
        if other is self:
            return True

        return (super(NumpyTensorSpace, self).__eq__(other) and
                self.weighting == other.weighting)

    def __hash__(self):
        """Return ``hash(self)``."""
        return hash((super(NumpyTensorSpace, self).__hash__(),
                     self.weighting))

    def __getitem__(self, indices):
        """Return ``self[indices]``.

        For all supported cases, indexing is implemented such that for an
        element ``x in space``, the statement ::

            x[indices] in space[indices]

        is ``True``.

        Space indexing works with

        - integers,
        - `slice` objects,
        - index arrays, i.e., 1D array-like objects containing integers,

        and combinations of the above. It does not work with boolean arrays
        or more advanced "fancy indexing".

        .. note::
            This method is a default implementation that propagates only
            ``shape`` and ``dtype``. Subclasses with more properties
            need to override the method.

        Examples
        --------
        A single integer slices along the first axis (index does not
        matter as long as it lies within the bounds):

        >>> rn = odl.rn((3, 4, 5, 6))
        >>> rn[0]
        rn((4, 5, 6))
        >>> rn[2]
        rn((4, 5, 6))

        Multiple indices slice into corresponding axes from the left:

        >>> rn[0, 0]
        rn((5, 6))
        >>> rn[0, 1, 1]
        rn(6)

        Ellipsis (``...``) and ``slice(None)`` (``:``) can be used to keep
        one or several axes intact:

        >>> rn[0, :, 1, :]
        rn((4, 6))
        >>> rn[..., 0, 0]
        rn((3, 4))

        With slices, parts of axes can be selected:

        >>> rn[0, :3, 1:4, ::2]
        rn((3, 3, 3))

        Array-like objects (must all have the same 1D shape) of integers are
        treated as follows: if their common length is ``n``, a new axis
        of length ``n`` is created at the position of the leftmost index
        array, and all index array axes are collapsed (Note: this is
        not so useful for spaces, more so for elements):

        >>> rn[0, 0, [0, 1, 0, 2], :]
        rn((4, 6))
        >>> rn[:, [1, 1], [0, 2], :]
        rn((3, 2, 6))
        >>> rn[[2, 0], [3, 3], [0, 1], [5, 2]]
        rn(2)
        """
        new_shape, removed_axes, _ = simulate_slicing(self.shape, indices)
        weighting = slice_weighting(self.weighting, self.shape, indices)
        return type(self)(shape=new_shape, dtype=self.dtype,
                          weighting=weighting, exponent=self.exponent)

    @property
    def byaxis(self):
        """Return the subspace defined along one or several dimensions.

        Examples
        --------
        Indexing with integers or slices:

        >>> space = odl.rn((2, 3, 4))
        >>> space.byaxis[0]
        rn(2)
        >>> space.byaxis[1:]
        rn((3, 4))

        Lists can be used to stack spaces arbitrarily:

        >>> space.byaxis[[2, 1, 2]]
        rn((4, 3, 4))
        """
        space = self

        class NpyTensorSpaceByAxis(object):

            """Helper class for indexing by axis."""

            def __getitem__(self, indices):
                """Return ``self[indices]``."""
                try:
                    iter(indices)
                except TypeError:
                    # Integer, slice or Ellipsis
                    indices = list(range(space.ndim))[indices]
                    if not isinstance(indices, list):
                        indices = [indices]
                else:
                    indices = [int(i) for i in indices]

                new_shape = tuple(space.shape[i] for i in indices)
                new_weighting = slice_weighting_by_axis(space.weighting,
                                                        space.shape, indices)
                return type(space)(new_shape, space.dtype,
                                   weighting=new_weighting,
                                   exponent=space.exponent)

            def __repr__(self):
                """Return ``repr(self)``."""
                return repr(space) + '.byaxis'

        return NpyTensorSpaceByAxis()

    def __repr__(self):
        """Return ``repr(self)``."""
        if self.ndim == 1:
            posargs = [self.size]
        else:
            posargs = [self.shape]

        if self.is_real:
            ctor_name = 'rn'
        elif self.is_complex:
            ctor_name = 'cn'
        else:
            ctor_name = 'tensor_space'

        if (ctor_name == 'tensor_space' or
                not is_numeric_dtype(self.dtype) or
                self.dtype != self.default_dtype(self.field)):
            optargs = [('dtype', dtype_str(self.dtype), '')]
            if self.dtype in (float, complex, int, bool):
                optmod = '!s'
            else:
                optmod = ''
        else:
            optargs = []
            optmod = ''

        inner_str = signature_string(posargs, optargs, mod=['', optmod])
        weight_str = self.weighting.repr_part
        if weight_str:
            inner_str += ', ' + weight_str

        return '{}({})'.format(ctor_name, inner_str)

    @property
    def element_type(self):
        """Type of elements in this space: `NumpyTensor`."""
        return NumpyTensor


class NumpyTensor(Tensor):

    """Representation of a `NumpyTensorSpace` element."""

    def __init__(self, space, data):
        """Initialize a new instance."""
        Tensor.__init__(self, space)
        self.__data = data

    @property
    def data(self):
        """The `numpy.ndarray` representing the data of ``self``."""
        return self.__data

    def asarray(self, out=None):
        """Extract the data of this array as a ``numpy.ndarray``.

        This method is invoked when calling `numpy.asarray` on this
        tensor.

        Parameters
        ----------
        out : `numpy.ndarray`, optional
            Array in which the result should be written in-place.
            Has to be contiguous and of the correct dtype.

        Returns
        -------
        asarray : `numpy.ndarray`
            Numpy array with the same data type as ``self``. If
            ``out`` was given, the returned object is a reference
            to it.

        Examples
        --------
        >>> space = odl.rn(3, dtype='float32')
        >>> x = space.element([1, 2, 3])
        >>> x.asarray()
        array([ 1.,  2.,  3.], dtype=float32)
        >>> np.asarray(x) is x.asarray()
        True
        >>> out = np.empty(3, dtype='float32')
        >>> result = x.asarray(out=out)
        >>> out
        array([ 1.,  2.,  3.], dtype=float32)
        >>> result is out
        True
        >>> space = odl.rn((2, 3))
        >>> space.one().asarray()
        array([[ 1.,  1.,  1.],
               [ 1.,  1.,  1.]])
        """
        if out is None:
            return self.data
        else:
            out[:] = self.data
            return out

    def astype(self, dtype):
        """Return a copy of this element with new ``dtype``.

        Parameters
        ----------
        dtype :
            Scalar data type of the returned space. Can be provided
            in any way the `numpy.dtype` constructor understands, e.g.
            as built-in type or as a string. Data types with non-trivial
            shapes are not allowed.

        Returns
        -------
        newelem : `NumpyTensor`
            Version of this element with given data type.
        """
        return self.space.astype(dtype).element(self.data.astype(dtype))

    @property
    def data_ptr(self):
        """A raw pointer to the data container of ``self``.

        Examples
        --------
        >>> import ctypes
        >>> space = odl.tensor_space(3, dtype='int32')
        >>> x = space.element([1, 2, 3])
        >>> arr_type = ctypes.c_int32 * 3  # C type "array of 6 int32"
        >>> buffer = arr_type.from_address(x.data_ptr)
        >>> arr = np.frombuffer(buffer, dtype='int32')
        >>> arr
        array([1, 2, 3], dtype=int32)

        In-place modification via pointer:

        >>> arr[0] = -1
        >>> x
        tensor_space(3, dtype='int32').element([-1, 2, 3])
        """
        return self.data.ctypes.data

    def __eq__(self, other):
        """Return ``self == other``.

        Returns
        -------
        equals : bool
            True if all entries of ``other`` are equal to this
            the entries of ``self``, False otherwise.

        Examples
        --------
        >>> space = odl.rn(3)
        >>> x = space.element([1, 2, 3])
        >>> y = space.element([1, 2, 3])
        >>> x == y
        True

        >>> y = space.element([-1, 2, 3])
        >>> x == y
        False
        >>> x == object
        False

        Space membership matters:

        >>> space2 = odl.tensor_space(3, dtype='int64')
        >>> y = space2.element([1, 2, 3])
        >>> x == y or y == x
        False
        """
        if other is self:
            return True
        elif other not in self.space:
            return False
        else:
            return np.array_equal(self.data, other.data)

    def copy(self):
        """Return an identical (deep) copy of this tensor.

        Parameters
        ----------
        None

        Returns
        -------
        copy : `NumpyTensor`
            The deep copy

        Examples
        --------
        >>> space = odl.rn(3)
        >>> x = space.element([1, 2, 3])
        >>> y = x.copy()
        >>> y == x
        True
        >>> y is x
        False
        """
        return self.space.element(self.data.copy())

    def __copy__(self):
        """Return ``copy(self)``.

        This implements the (shallow) copy interface of the ``copy``
        module of the Python standard library.

        See Also
        --------
        copy

        Examples
        --------
        >>> from copy import copy
        >>> space = odl.rn(3)
        >>> x = space.element([1, 2, 3])
        >>> y = copy(x)
        >>> y == x
        True
        >>> y is x
        False
        """
        return self.copy()

    def __getitem__(self, indices):
        """Return ``self[indices]``.

        Parameters
        ----------
        indices : index expression
            Integer, slice or sequence of these, defining the positions
            of the data array which should be accessed.

        Returns
        -------
        values : `NumpyTensorSpace.dtype` or `NumpyTensor`
            The value(s) at the given indices. Note that the returned
            object is a writable view into the original tensor, except
            for the case when ``indices`` is a list.

        Examples
        --------
        For one-dimensional spaces, indexing is as in linear arrays:

        >>> space = odl.rn(3)
        >>> x = space.element([1, 2, 3])
        >>> x[0]
        1.0
        >>> x[1:]
        rn(2).element([ 2.,  3.])

        In higher dimensions, the i-th index expression accesses the
        i-th axis:

        >>> space = odl.rn((2, 3))
        >>> x = space.element([[1, 2, 3],
        ...                    [4, 5, 6]])
        >>> x[0, 1]
        2.0
        >>> x[:, 1:]
        rn((2, 2)).element(
            [[ 2.,  3.],
             [ 5.,  6.]]
        )

        Slices can be assigned to, except if lists are used for
        indexing:

        >>> y = x[:, ::2]  # view into x
        >>> y[:] = -9
        >>> x
        rn((2, 3)).element(
            [[-9.,  2., -9.],
             [-9.,  5., -9.]]
        )
        >>> y = x[[[0, 1], [1, 2]]]  # not a view, won't modify x
        >>> y
        rn(2).element([ 2., -9.])
        >>> y[:] = 0
        >>> x
        rn((2, 3)).element(
            [[-9.,  2., -9.],
             [-9.,  5., -9.]]
        )

        More advanced indexing:

        >>> x = space.element([[1, 2, 3],
        ...                    [4, 5, 6]])
        >>> x[[0, 0, 1], [2, 1, 0]]  # entries (0, 2), (0, 1) and (1, 0)
        rn(3).element([ 3.,  2.,  4.])
        >>> bool_elem = x.ufuncs.less(3)
        >>> x[bool_elem]
        rn(2).element([ 1.,  2.])
        """
        if isinstance(indices, NumpyTensor):
            indices = indices.data
        res_arr = self.data[indices]

        if np.isscalar(res_arr):
            if self.space.field is not None:
                return self.space.field.element(res_arr)
            else:
                return res_arr
        else:
            # If possible, ensure that
            # `self.space[indices].shape == self[indices].shape`
            try:
                res_space = self.space[indices]
            except TypeError:
                # No weighting
                res_space = type(self.space)(
                    res_arr.shape, dtype=self.dtype,
                    exponent=self.space.exponent)
            return res_space.element(res_arr)

    def __setitem__(self, indices, values):
        """Implement ``self[indices] = values``.

        Parameters
        ----------
        indices : index expression
            Integer, slice or sequence of these, defining the positions
            of the data array which should be written to.
        values : scalar, array-like or `NumpyTensor`
            The value(s) that are to be assigned.

            If ``index`` is an integer, ``value`` must be a scalar.

            If ``index`` is a slice or a sequence of slices, ``value``
            must be broadcastable to the shape of the slice.

        Examples
        --------
        For 1d spaces, entries can be set with scalars or sequences of
        correct shape:

        >>> space = odl.rn(3)
        >>> x = space.element([1, 2, 3])
        >>> x[0] = -1
        >>> x[1:] = (0, 1)
        >>> x
        rn(3).element([-1.,  0.,  1.])

        It is also possible to use tensors of other spaces for
        casting and assignment:

        >>> space = odl.rn((2, 3))
        >>> x = space.element([[1, 2, 3],
        ...                    [4, 5, 6]])
        >>> x[0, 1] = -1
        >>> x
        rn((2, 3)).element(
            [[ 1., -1.,  3.],
             [ 4.,  5.,  6.]]
        )
        >>> short_space = odl.tensor_space((2, 2), dtype='short')
        >>> y = short_space.element([[-1, 2],
        ...                          [0, 0]])
        >>> x[:, :2] = y
        >>> x
        rn((2, 3)).element(
            [[-1.,  2.,  3.],
             [ 0.,  0.,  6.]]
        )

        The Numpy assignment and broadcasting rules apply:

        >>> x[:] = np.array([[0, 0, 0],
        ...                  [1, 1, 1]])
        >>> x
        rn((2, 3)).element(
            [[ 0.,  0.,  0.],
             [ 1.,  1.,  1.]]
        )
        >>> x[:, 1:] = [7, 8]
        >>> x
        rn((2, 3)).element(
            [[ 0.,  7.,  8.],
             [ 1.,  7.,  8.]]
        )
        >>> x[:, ::2] = -2.
        >>> x
        rn((2, 3)).element(
            [[-2.,  7., -2.],
             [-2.,  7., -2.]]
        )
        """
        if isinstance(indices, type(self)):
            indices = indices.data
        if isinstance(values, type(self)):
            values = values.data

        self.data[indices] = values

    @property
    def real(self):
        """Real part of ``self``.

        Returns
        -------
        real : `NumpyTensor`
            Real part of this element as a member of a
            `NumpyTensorSpace` with corresponding real data type.

        Examples
        --------
        >>> space = odl.cn(3)
        >>> x = space.element([1 + 1j, 2, 3 - 3j])
        >>> x.real
        rn(3).element([ 1.,  2.,  3.])
        """
        if self.space.is_real:
            return self
        elif self.space.is_complex:
            real_space = self.space.astype(self.space.real_dtype)
            return real_space.element(self.data.real)
        else:
            raise NotImplementedError('`real` not defined for non-numeric '
                                      'dtype {}'.format(self.dtype))

    @real.setter
    def real(self, newreal):
        """Setter for the real part.

        This method is invoked by ``x.real = other``.

        Parameters
        ----------
        newreal : array-like or scalar
            Values to be assigned to the real part of this element.

        Examples
        --------
        >>> space = odl.cn(3)
        >>> x = space.element([1 + 1j, 2, 3 - 3j])
        >>> zero = odl.rn(3).zero()
        >>> x.real = zero
        >>> x
        cn(3).element([1j, 0j, -3j])

        Other array-like types and broadcasting:

        >>> x.real = 1.0
        >>> x
        cn(3).element([(1+1j), (1+0j), (1-3j)])
        >>> x.real = [2, 3, 4]
        >>> x
        cn(3).element([(2+1j), (3+0j), (4-3j)])
        """
        self.real.data[:] = newreal

    @property
    def imag(self):
        """Imaginary part of ``self``.

        Returns
        -------
        imag : `NumpyTensor`
            Imaginary part this element as an element of a
            `NumpyTensorSpace` with real data type.

        Examples
        --------
        >>> space = odl.cn(3)
        >>> x = space.element([1 + 1j, 2, 3 - 3j])
        >>> x.imag
        rn(3).element([ 1.,  0., -3.])
        """
        if self.space.is_real:
            return self.space.zero()
        elif self.space.is_complex:
            real_space = self.space.astype(self.space.real_dtype)
            return real_space.element(self.data.imag)
        else:
            raise NotImplementedError('`imag` not defined for non-numeric '
                                      'dtype {}'.format(self.dtype))

    @imag.setter
    def imag(self, newimag):
        """Setter for the imaginary part.

        This method is invoked by ``x.imag = other``.

        Parameters
        ----------
        newimag : array-like or scalar
            Values to be assigned to the imaginary part of this element.

        Raises
        ------
        ValueError
            If the space is real, i.e., no imagninary part can be set.

        Examples
        --------
        >>> space = odl.cn(3)
        >>> x = space.element([1 + 1j, 2, 3 - 3j])
        >>> zero = odl.rn(3).zero()
        >>> x.imag = zero
        >>> x
        cn(3).element([(1+0j), (2+0j), (3+0j)])

        Other array-like types and broadcasting:

        >>> x.imag = 1.0
        >>> x
        cn(3).element([(1+1j), (2+1j), (3+1j)])
        >>> x.imag = [2, 3, 4]
        >>> x
        cn(3).element([(1+2j), (2+3j), (3+4j)])
        """
        if self.space.is_real:
            raise ValueError('cannot set imaginary part in real spaces')
        self.imag.data[:] = newimag

    def conj(self, out=None):
        """Return the complex conjugate of ``self``.

        Parameters
        ----------
        out : `NumpyTensor`, optional
            Element to which the complex conjugate is written.
            Must be an element of ``self.space``.

        Returns
        -------
        out : `NumpyTensor`
            The complex conjugate element. If ``out`` was provided,
            the returned object is a reference to it.

        Examples
        --------
        >>> space = odl.cn(3)
        >>> x = space.element([1 + 1j, 2, 3 - 3j])
        >>> x.conj()
        cn(3).element([ 1.-1.j,  2.-0.j,  3.+3.j])
        >>> out = space.element()
        >>> result = x.conj(out=out)
        >>> result
        cn(3).element([ 1.-1.j,  2.-0.j,  3.+3.j])
        >>> result is out
        True

        In-place conjugation:

        >>> result = x.conj(out=x)
        >>> x
        cn(3).element([ 1.-1.j,  2.-0.j,  3.+3.j])
        >>> result is x
        True
        """
        if self.space.is_real:
            if out is None:
                return self
            else:
                out[:] = self
                return out

        if not is_numeric_dtype(self.space.dtype):
            raise NotImplementedError('`conj` not defined for non-numeric '
                                      'dtype {}'.format(self.dtype))

        if out is None:
            return self.space.element(self.data.conj())
        else:
            if out not in self.space:
                raise LinearSpaceTypeError('`out` {!r} not in space {!r}'
                                           ''.format(out, self.space))
            self.data.conj(out.data)
            return out

    def __ipow__(self, other):
        """Return ``self **= other``."""
        try:
            if other == int(other):
                return super(NumpyTensor, self).__ipow__(other)
        except TypeError:
            pass

        np.power(self.data, other, out=self.data)
        return self

    def __int__(self):
        """Return ``int(self)``."""
        return int(self.data)

    def __long__(self):
        """Return ``long(self)``.

        This method is only useful in Python 2.
        """
        return long(self.data)

    def __float__(self):
        """Return ``float(self)``."""
        return float(self.data)

    def __complex__(self):
        """Return ``complex(self)``."""
        if self.size != 1:
            raise TypeError('only size-1 tensors can be converted to '
                            'Python scalars')
        return complex(self.data.ravel()[0])

    def __array_ufunc__(self, ufunc, method, *inputs, **kwargs):
        """Interface to Numpy's ufunc machinery.

        This method is called by Numpy version 1.13 and higher as a single
        point for the ufunc dispatch logic. An object implementing
        ``__array_ufunc__`` takes over control when a `numpy.ufunc` is
        called on it, allowing it to use custom implementations and
        output types.

        This includes handling of in-place arithmetic like
        ``npy_array += custom_obj``. In this case, the custom object's
        ``__array_ufunc__`` takes precedence over the baseline
        `numpy.ndarray` implementation. It will be called with
        ``npy_array`` as ``out`` argument, which ensures that the
        returned object is a Numpy array. For this to work properly,
        ``__array_ufunc__`` has to accept Numpy arrays as ``out`` arguments.

        See the `corresponding NEP`_ and the `interface documentation`_
        for further details. See also the `general documentation on
        Numpy ufuncs`_.

        .. note::
            This basic implementation casts inputs and
            outputs to Numpy arrays and evaluates ``ufunc`` on those.
            For `numpy.ndarray` based data storage, this incurs no
            significant overhead compared to direct usage of Numpy arrays.

            For other (in particular non-local) implementations, e.g.,
            GPU arrays or distributed memory, overhead is significant due
            to copies to CPU main memory. In those classes, the
            ``__array_ufunc__`` mechanism should be overridden to use
            native implementations if possible.

        .. note::
            When using operations that alter the shape (like ``reduce``),
            or the data type (can be any of the methods),
            the resulting array is wrapped in a space of the same
            type as ``self.space``, propagating space properties like
            `exponent` or `weighting` as closely as possible.

        Parameters
        ----------
        ufunc : `numpy.ufunc`
            Ufunc that should be called on ``self``.
        method : str
            Method on ``ufunc`` that should be called on ``self``.
            Possible values:

            ``'__call__'``, ``'accumulate'``, ``'at'``, ``'outer'``,
            ``'reduce'``, ``'reduceat'``

        input1, ..., inputN :
            Positional arguments to ``ufunc.method``.
        kwargs :
            Keyword arguments to ``ufunc.method``.

        Returns
        -------
        ufunc_result : `Tensor`, `numpy.ndarray` or tuple
            Result of the ufunc evaluation. If no ``out`` keyword argument
            was given, the result is a `Tensor` or a tuple
            of such, depending on the number of outputs of ``ufunc``.
            If ``out`` was provided, the returned object or tuple entries
            refer(s) to ``out``.

        Examples
        --------
        We apply `numpy.add` to ODL tensors:

        >>> r3 = odl.rn(3)
        >>> x = r3.element([1, 2, 3])
        >>> y = r3.element([-1, -2, -3])
        >>> x.__array_ufunc__(np.add, '__call__', x, y)
        rn(3).element([ 0.,  0.,  0.])
        >>> np.add(x, y)  # same mechanism for Numpy >= 1.13
        rn(3).element([ 0.,  0.,  0.])

        As ``out``, a Numpy array or an ODL tensor can be given (wrapped
        in a sequence):

        >>> out = r3.element()
        >>> res = x.__array_ufunc__(np.add, '__call__', x, y, out=(out,))
        >>> out
        rn(3).element([ 0.,  0.,  0.])
        >>> res is out
        True
        >>> out_arr = np.empty(3)
        >>> res = x.__array_ufunc__(np.add, '__call__', x, y, out=(out_arr,))
        >>> out_arr
        array([ 0.,  0.,  0.])
        >>> res is out_arr
        True

        With multiple dimensions:

        >>> r23 = odl.rn((2, 3))
        >>> x = y = r23.one()
        >>> x.__array_ufunc__(np.add, '__call__', x, y)
        rn((2, 3)).element(
            [[ 2.,  2.,  2.],
             [ 2.,  2.,  2.]]
        )

        The ``ufunc.accumulate`` method retains the original `shape` and
        `dtype`. The latter can be changed with the ``dtype`` parameter:

        >>> x = r3.element([1, 2, 3])
        >>> x.__array_ufunc__(np.add, 'accumulate', x)
        rn(3).element([ 1.,  3.,  6.])
        >>> np.add.accumulate(x)  # same mechanism for Numpy >= 1.13
        rn(3).element([ 1.,  3.,  6.])
        >>> x.__array_ufunc__(np.add, 'accumulate', x, dtype=complex)
        cn(3).element([ 1.+0.j,  3.+0.j,  6.+0.j])

        For multi-dimensional tensors, an optional ``axis`` parameter
        can be provided:

        >>> z = r23.one()
        >>> z.__array_ufunc__(np.add, 'accumulate', z, axis=1)
        rn((2, 3)).element(
            [[ 1.,  2.,  3.],
             [ 1.,  2.,  3.]]
        )

        The ``ufunc.at`` method operates in-place. Here we add the second
        operand ``[5, 10]`` to ``x`` at indices ``[0, 2]``:

        >>> x = r3.element([1, 2, 3])
        >>> x.__array_ufunc__(np.add, 'at', x, [0, 2], [5, 10])
        >>> x
        rn(3).element([  6.,   2.,  13.])

        For outer-product-type operations, i.e., operations where the result
        shape is the sum of the individual shapes, the ``ufunc.outer``
        method can be used:

        >>> x = odl.rn(2).element([0, 3])
        >>> y = odl.rn(3).element([1, 2, 3])
        >>> x.__array_ufunc__(np.add, 'outer', x, y)
        rn((2, 3)).element(
            [[ 1.,  2.,  3.],
             [ 4.,  5.,  6.]]
        )
        >>> y.__array_ufunc__(np.add, 'outer', y, x)
        rn((3, 2)).element(
            [[ 1.,  4.],
             [ 2.,  5.],
             [ 3.,  6.]]
        )

        Using ``ufunc.reduce`` produces a scalar, which can be avoided with
        ``keepdims=True``:

        >>> x = r3.element([1, 2, 3])
        >>> x.__array_ufunc__(np.add, 'reduce', x)
        6.0
        >>> x.__array_ufunc__(np.add, 'reduce', x, keepdims=True)
        rn(1).element([ 6.])

        In multiple dimensions, ``axis`` can be provided for reduction over
        selected axes:

        >>> z = r23.element([[1, 2, 3],
        ...                  [4, 5, 6]])
        >>> z.__array_ufunc__(np.add, 'reduce', z, axis=1)
        rn(2).element([  6.,  15.])

        Finally, ``add.reduceat`` is a combination of ``reduce`` and
        ``at`` with rather flexible and complex semantics (see the
        `reduceat documentation`_ for details):

        >>> x = r3.element([1, 2, 3])
        >>> x.__array_ufunc__(np.add, 'reduceat', x, [0, 1])
        rn(2).element([ 1.,  5.])

        References
        ----------
        .. _corresponding NEP:
           https://docs.scipy.org/doc/numpy/neps/ufunc-overrides.html

        .. _interface documentation:
           https://docs.scipy.org/doc/numpy/reference/arrays.classes.html\
#numpy.class.__array_ufunc__

        .. _general documentation on Numpy ufuncs:
           https://docs.scipy.org/doc/numpy/reference/ufuncs.html

        .. _reduceat documentation:
           https://docs.scipy.org/doc/numpy/reference/generated/\
numpy.ufunc.reduceat.html
        """
        # Remark: this method differs from the parent implementation only
        # in the propagation of additional space properties.

        # --- Process `out` --- #

        # Unwrap out if provided. The output parameters are all wrapped
        # in one tuple, even if there is only one.
        out_tuple = kwargs.pop('out', ())

        # Check number of `out` args, depending on `method`
        if method == '__call__' and len(out_tuple) not in (0, ufunc.nout):
            raise ValueError(
                "ufunc {}: need 0 or {} `out` arguments for "
                "`method='__call__'`, got {}"
                ''.format(ufunc.__name__, ufunc.nout, len(out_tuple)))
        elif method != '__call__' and len(out_tuple) not in (0, 1):
            raise ValueError(
                'ufunc {}: need 0 or 1 `out` arguments for `method={!r}`, '
                'got {}'.format(ufunc.__name__, method, len(out_tuple)))

        # We allow our own tensors, the data container type and
        # `numpy.ndarray` objects as `out` (see docs for reason for the
        # latter)
        valid_types = (type(self), type(self.data), np.ndarray)
        if not all(isinstance(o, valid_types) or o is None
                   for o in out_tuple):
            return NotImplemented

        # Assign to `out` or `out1` and `out2`, respectively
        out = out1 = out2 = None
        if len(out_tuple) == 1:
            out = out_tuple[0]
        elif len(out_tuple) == 2:
            out1 = out_tuple[0]
            out2 = out_tuple[1]

        # --- Get some parameters for later --- #

        # Arguments for `writable_array` and/or space constructors
        out_dtype = kwargs.get('dtype', None)
        if out_dtype is None:
            array_kwargs = {}
        else:
            array_kwargs = {'dtype': out_dtype}

        exponent = self.space.exponent
        weighting = self.space.weighting
        try:
            weighting2 = inputs[1].space.weighting
        except (IndexError, AttributeError):
            weighting2 = None

        # --- Process `inputs` --- #

        # Convert inputs that are ODL tensors to Numpy arrays so that the
        # native Numpy ufunc is called later
        inputs = tuple(
            inp.asarray() if isinstance(inp, type(self)) else inp
            for inp in inputs)

        # --- Evaluate ufunc --- #

        # Trivial context used to create a single code path for the ufunc
        # evaluation. For `None` output parameter(s), this is used instead of
        # `writable_array`.
        class CtxNone(object):
            """Trivial context manager class.

            When used as ::

                with CtxNone() as obj:
                    # do stuff with `obj`

            the returned ``obj`` is ``None``.
            """
            __enter__ = __exit__ = lambda *_: None

        if method == '__call__':
            if ufunc.nout == 1:
                # Make context for output (trivial one returns `None`)
                if out is None:
                    out_ctx = CtxNone()
                else:
                    out_ctx = writable_array(out, **array_kwargs)

                # Evaluate ufunc
                with out_ctx as out_arr:
                    kwargs['out'] = out_arr
                    res = ufunc(*inputs, **kwargs)

                # Wrap result if necessary (lazily)
                if out is None:
                    if is_floating_dtype(res.dtype):
                        # Weighting contains exponent
                        spc_kwargs = {'weighting': weighting}
                    else:
                        # No `exponent` or `weighting` applicable
                        spc_kwargs = {}
                    out_space = type(self.space)(self.shape, res.dtype,
                                                 **spc_kwargs)
                    out = out_space.element(res)

                return out

            elif ufunc.nout == 2:
                # Make contexts for outputs (trivial ones return `None`)
                if out1 is not None:
                    out1_ctx = writable_array(out1, **array_kwargs)
                else:
                    out1_ctx = CtxNone()
                if out2 is not None:
                    out2_ctx = writable_array(out2, **array_kwargs)
                else:
                    out2_ctx = CtxNone()

                # Evaluate ufunc
                with out1_ctx as out1_arr, out2_ctx as out2_arr:
                    kwargs['out'] = (out1_arr, out2_arr)
                    res1, res2 = ufunc(*inputs, **kwargs)

                # Wrap results if necessary (lazily)
                # We don't use exponents or weightings since we don't know
                # how to map them to the spaces
                if out1 is None:
                    out1_space = type(self.space)(self.shape, res1.dtype)
                    out1 = out1_space.element(res1)
                if out2 is None:
                    out2_space = type(self.space)(self.shape, res2.dtype)
                    out2 = out2_space.element(res2)

                return out1, out2

            else:
                raise NotImplementedError('nout = {} not supported'
                                          ''.format(ufunc.nout))

        else:  # method != '__call__'
            # Make context for output (trivial one returns `None`)
            if out is None:
                out_ctx = CtxNone()
            else:
                out_ctx = writable_array(out, **array_kwargs)

            # Evaluate ufunc method
            with out_ctx as out_arr:
                if method != 'at':
                    # No kwargs allowed for 'at'
                    kwargs['out'] = out_arr
                res = getattr(ufunc, method)(*inputs, **kwargs)

            # Shortcut for scalar or no return value
            if np.isscalar(res) or res is None:
                # The first occurs for `reduce` with all axes,
                # the second for in-place stuff (`at` currently)
                return res

            # Wrap result if necessary (lazily)
            if out is None:
                if is_floating_dtype(res.dtype):

                    # For weighting, we need to check which axes remain in
                    # the result and slice the weighting accordingly
                    if method == 'reduce':
                        axis = kwargs.get('axis', 0)
                        try:
                            iter(axis)
                        except TypeError:
                            axis = [axis]

                        if kwargs.get('keepdims', False):
                            reduced_axes = []
                        else:
                            reduced_axes = [i for i in range(self.ndim)
                                            if i not in axis]
                        weighting = slice_weighting_by_axis(
                            weighting, self.shape, reduced_axes)

                    elif method == 'outer':
                        # Stack the weightings as well if possible. Stacking
                        # makes sense for per-axis weighting and constant
                        # weighting for 1D inputs. An input that has no
                        # weighting results in per-axis weighting with
                        # constants 1.
                        can_stack = True
                        if isinstance(weighting,
                                      NumpyTensorSpacePerAxisWeighting):
                            factors = weighting.factors
                        elif (isinstance(weighting,
                                         NumpyTensorSpaceConstWeighting) and
                              inputs[0].ndim == 1):
                            factors = (weighting.const,)
                        else:
                            can_stack = False

                        if weighting2 is None:
                            factors = (1.0,) * (res.ndim - inputs[0].ndim)
                        elif isinstance(weighting2,
                                        NumpyTensorSpacePerAxisWeighting):
                            factors2 = weighting2.factors
                        elif (isinstance(weighting2,
                                         NumpyTensorSpaceConstWeighting) and
                              inputs[1].ndim == 1):
                            factors2 = (weighting2.const,)
                        elif (isinstance(weighting2,
                                         NumpyTensorSpaceConstWeighting) and
                              weighting2.const == 1):
                            factors2 = (1.0,) * inputs[1].ndim
                        else:
                            can_stack = False

                        if can_stack:
                            weighting = NumpyTensorSpacePerAxisWeighting(
                                factors + factors2,
                                exponent=weighting.exponent)
                        else:
                            weighting = NumpyTensorSpaceConstWeighting(
                                1.0, exponent)

                    elif (res.shape != self.shape and
                          not isinstance(weighting,
                                         NumpyTensorSpaceConstWeighting)):
                        # For other cases, preserve constant weighting, and
                        # preserve other weightings if the shape is unchanged
                        weighting = NumpyTensorSpaceConstWeighting(
                            1.0, exponent)

                    spc_kwargs = {'weighting': weighting}

                else:  # not is_floating_dtype(res.dtype)
                    spc_kwargs = {}

                out_space = type(self.space)(res.shape, res.dtype,
                                             **spc_kwargs)
                out = out_space.element(res)

            return out


# --- Implementations of low-level functions --- #


def _blas_is_applicable(*args):
    """Whether BLAS routines can be applied or not.

    BLAS routines are available for single and double precision
    float or complex data only. If the arrays are non-contiguous,
    BLAS methods are usually slower, and array-writing routines do
    not work at all. Hence, only contiguous arrays are allowed.

    Parameters
    ----------
    x1,...,xN : `numpy.ndarray`
        The arrays to be tested for BLAS conformity.

    Returns
    -------
    blas_is_applicable : bool
        ``True`` if all mentioned requirements are met, ``False`` otherwise.
    """
    if any(x.dtype != args[0].dtype for x in args[1:]):
        return False
    elif any(x.dtype not in _BLAS_DTYPES for x in args):
        return False
    elif not (all(x.flags.f_contiguous for x in args) or
              all(x.flags.c_contiguous for x in args)):
        return False
    elif any(x.size > np.iinfo('int32').max for x in args):
        # Temporary fix for 32 bit int overflow in BLAS
        # TODO: use chunking instead
        return False
    else:
        return True


def _lincomb_impl(a, x1, b, x2, out):
    """Optimized implementation of ``out[:] = a * x1 + b * x2``."""
    # Lazy import to improve `import odl` time
    import scipy.linalg

    size = native(x1.size)

    if size < THRESHOLD_SMALL:
        # Faster for small arrays
        out[:] = a * x1 + b * x2
        return

    elif (size < THRESHOLD_MEDIUM or
          not _blas_is_applicable(x1, x2, out)):

        def fallback_axpy(x1, x2, n, a):
            """Fallback axpy implementation avoiding copy."""
            if a != 0:
                x2 /= a
                x2 += x1
                x2 *= a
            return x2

        def fallback_scal(a, x, n):
            """Fallback scal implementation."""
            x *= a
            return x

        def fallback_copy(x1, x2, n):
            """Fallback copy implementation."""
            x2[...] = x1[...]
            return x2

        axpy, scal, copy = (fallback_axpy, fallback_scal, fallback_copy)

    else:
        # Need flat data for BLAS, otherwise in-place does not work.
        # Raveling must happen in fixed order for non-contiguous out,
        # otherwise 'A' is applied to arrays, which makes the outcome
        # dependent on their respective contiguousness.
        if out.flags.f_contiguous:
            ravel_order = 'F'
        else:
            ravel_order = 'C'

        x1 = x1.ravel(order=ravel_order)
        x2 = x2.ravel(order=ravel_order)
        out = out.ravel(order=ravel_order)
        axpy, scal, copy = scipy.linalg.blas.get_blas_funcs(
            ['axpy', 'scal', 'copy'], arrays=(x1, x2, out))

    if x1 is x2 and b != 0:
        # x1 is aligned with x2 -> out = (a+b)*x1
        _lincomb_impl(a + b, x1, 0, x1, out)
    elif out is x1 and out is x2:
        # All the vectors are aligned -> out = (a+b)*out
<<<<<<< HEAD
        if (a + b) != 0:
            scal(a + b, out_arr, size)
        else:
            out_arr[:] = 0
=======
        scal(a + b, out, size)
>>>>>>> bb31079f
    elif out is x1:
        # out is aligned with x1 -> out = a*out + b*x2
        if a != 1:
            scal(a, out, size)
        if b != 0:
            axpy(x2, out, size, b)
    elif out is x2:
        # out is aligned with x2 -> out = a*x1 + b*out
        if b != 1:
            scal(b, out, size)
        if a != 0:
            axpy(x1, out, size, a)
    else:
        # We have exhausted all alignment options, so x1 is not x2 is not out
        # We now optimize for various values of a and b
        if b == 0:
            if a == 0:  # Zero assignment -> out = 0
                out[:] = 0
            else:  # Scaled copy -> out = a*x1
                copy(x1, out, size)
                if a != 1:
                    scal(a, out, size)

        else:  # b != 0
            if a == 0:  # Scaled copy -> out = b*x2
                copy(x2, out, size)
                if b != 1:
                    scal(b, out, size)

            elif a == 1:  # No scaling in x1 -> out = x1 + b*x2
                copy(x1, out, size)
                axpy(x2, out, size, b)
            else:  # Generic case -> out = a*x1 + b*x2
                copy(x2, out, size)
                if b != 1:
                    scal(b, out, size)
                axpy(x1, out, size, a)


def _norm_impl(x):
    """Default Euclidean norm implementation."""
    # Lazy import to improve `import odl` time
    import scipy.linalg

    if _blas_is_applicable(x):
        nrm2 = scipy.linalg.blas.get_blas_funcs('nrm2', dtype=x.dtype)
        norm = partial(nrm2, n=native(x.size))
    else:
        norm = np.linalg.norm
    return norm(x.ravel())


def _pnorm_impl(x, p):
    """Default p-norm implementation."""
    return np.linalg.norm(x.ravel(), ord=p)


def _pnorm_diagweight_impl(x, p, w):
    """Diagonally weighted p-norm implementation."""
    # Ravel both in the same order (w is a numpy array)
    order = 'F' if all(a.flags.f_contiguous for a in (x, w)) else 'C'

    # This is faster than first applying the weights and then summing with
    # BLAS dot or nrm2
    xp = np.abs(x.ravel(order))
    if p == float('inf'):
        xp *= w.ravel(order)
        return np.max(xp)
    else:
        xp = np.power(xp, p, out=xp)
        xp *= w.ravel(order)
        return np.sum(xp) ** (1 / p)


def _inner_impl(x1, x2):
    """Default Euclidean inner product implementation."""
    # Ravel both in the same order
    order = 'F' if all(a.flags.f_contiguous for a in (x1, x2)) else 'C'

    if is_real_dtype(x1.dtype):
        if x1.size > THRESHOLD_MEDIUM:
            # This is as fast as BLAS dotc
            return np.tensordot(x1, x2, [range(x1.ndim)] * 2)
        else:
            # Several times faster for small arrays
            return np.dot(x1.ravel(order), x2.ravel(order))
    else:
        # x2 as first argument because we want linearity in x1
        return np.vdot(x2.ravel(order), x1.ravel(order))


# --- Weightings --- #


def slice_weighting(weighting, space_shape, indices):
    """Return a weighting for a space after indexing.

    The different types of weightings behave as follows:

    - ``ConstWeighting``: preserved
    - ``PerAxisWeighting``: preserved, where factors are discarded for
      removed axes and sliced for other axes in which an array is used
    - ``ArrayWeighting``: preserved, using the sliced array for the
      new weighting
    - Other: not preserved, mapped to ``None``.
    """
    indices = normalized_index_expression(indices, space_shape)
    # Use `None`-free `indices` to simulate slicing
    indices_no_none = [i for i in indices if i is not None]
    new_shape, removed_axes, _ = simulate_slicing(space_shape, indices_no_none)

    if isinstance(weighting, NumpyTensorSpaceConstWeighting):
        new_weighting = weighting

    elif isinstance(weighting, NumpyTensorSpacePerAxisWeighting):
        # Determine factors without `None` components
        factors = []
        for i, (fac, idx) in enumerate(zip_longest(weighting.factors,
                                                   indices_no_none,
                                                   fillvalue=slice(None))):
            if i in removed_axes:
                continue

            if fac.ndim == 0:
                factors.append(fac)
            else:
                factors.append(fac[idx])

        # Add 1.0 where `None` is in `indices`
        for i, idx in enumerate(indices):
            if idx is None:
                factors.insert(i, 1.0)

        new_weighting = NumpyTensorSpacePerAxisWeighting(
            factors, weighting.exponent)

    elif isinstance(weighting, NumpyTensorSpaceArrayWeighting):
        array = weighting.array[indices]
        new_weighting = NumpyTensorSpaceArrayWeighting(
            array, weighting.exponent)
    else:
        new_weighting = None

    return new_weighting


def slice_weighting_by_axis(weighting, space_shape, indices):
    """Return a weighting for a space after indexing by axis.

    The different types of weightings behave as follows:

    - ``ConstWeighting``: preserved
    - ``PerAxisWeighting``: preserved, where factors are discarded for
      removed axes, repeated for repeated axes, and set to 1 for new
      axes
    - ``ArrayWeighting``: not preserved, no meaningful way to slice by axis
    - Other: not preserved, mapped to ``None``.
    """
    try:
        iter(indices)
    except TypeError:
        # Integer, slice or Ellipsis
        indices = list(range(len(space_shape)))[indices]
        if not isinstance(indices, list):
            indices = [indices]
    else:
        indices = [int(i) for i in indices]

    if isinstance(weighting, NumpyTensorSpaceConstWeighting):
        new_weighting = weighting

    elif isinstance(weighting, NumpyTensorSpacePerAxisWeighting):
        factors = [weighting.factors[i] for i in indices]
        new_weighting = NumpyTensorSpacePerAxisWeighting(
            factors, weighting.exponent)

    else:
        new_weighting = None

    return new_weighting


class NumpyTensorSpaceArrayWeighting(ArrayWeighting):

    """Weighting of a `NumpyTensorSpace` by an array.

    This class defines a weighting by an array that has the same shape
    as the tensor space. Since the space is not known to this class,
    no checks of shape or data type are performed.
    See ``Notes`` for mathematical details.
    """

    def __init__(self, array, exponent=2.0):
        """Initialize a new instance.

        Parameters
        ----------
        array : `array-like`, one-dim.
            Weighting array of the inner product, norm and distance.
            All its entries must be positive, however this is not
            verified during initialization.
        exponent : positive `float`
            Exponent of the norm. For values other than 2.0, no inner
            product is defined.

        Notes
        -----
        - For exponent 2.0, a new weighted inner product with array
          :math:`W` is defined as

          .. math::
              \\langle A, B\\rangle_W :=
              \\langle W \odot A, B\\rangle =
              \\langle w \odot a, b\\rangle =
              b^{\mathrm{H}} (w \odot a),

          where :math:`a, b, w` are the "flattened" counterparts of
          tensors :math:`A, B, W`, respectively, :math:`b^{\mathrm{H}}`
          stands for transposed complex conjugate and :math:`w \odot a`
          for element-wise multiplication.

        - For other exponents, only norm and dist are defined. In the
          case of exponent :math:`\\infty`, the weighted norm is

          .. math::
              \| A\|_{W, \\infty} :=
              \| W \odot A\|_{\\infty} =
              \| w \odot a\|_{\\infty},

          otherwise it is (using point-wise exponentiation)

          .. math::
              \| A\|_{W, p} :=
              \| W^{1/p} \odot A\|_{p} =
              \| w^{1/p} \odot a\|_{\\infty}.

        - Note that this definition does **not** fulfill the limit
          property in :math:`p`, i.e.

          .. math::
              \| A\|_{W, p} \\not\\to
              \| A\|_{W, \\infty} \quad (p \\to \\infty)

          unless all weights are equal to 1.

        - The array :math:`W` may only have positive entries, otherwise
          it does not define an inner product or norm, respectively. This
          is not checked during initialization.
        """
        if isinstance(array, NumpyTensor):
            array = array

        array = np.asarray(array)
        if array.dtype == object:
            raise ValueError('got invalid `array` as input')

        super(NumpyTensorSpaceArrayWeighting, self).__init__(
            array, impl='numpy', exponent=exponent)

    def __hash__(self):
        """Return ``hash(self)``."""
        return hash((type(self), self.array.tobytes(), self.exponent))

    def inner(self, x1, x2):
        """Return the weighted inner product of ``x1`` and ``x2``.

        Parameters
        ----------
        x1, x2 : `NumpyTensor`
            Tensors whose inner product is calculated.

        Returns
        -------
        inner : float or complex
            The inner product of the two provided vectors.
        """
        if self.exponent != 2.0:
            raise NotImplementedError('no inner product defined for '
                                      'exponent != 2 (got {})'
                                      ''.format(self.exponent))
        else:
            inner = _inner_impl(x1.data * self.array, x2.data)
            if is_real_dtype(x1.dtype):
                return float(inner)
            else:
                return complex(inner)

    def norm(self, x):
        """Return the weighted norm of ``x``.

        Parameters
        ----------
        x : `NumpyTensor`
            Tensor whose norm is calculated.

        Returns
        -------
        norm : float
            The norm of the provided tensor.
        """
        if self.exponent == 2.0:
            norm_squared = self.inner(x, x).real  # TODO: optimize?
            if norm_squared < 0:
                norm_squared = 0.0  # Compensate for numerical error
            return float(np.sqrt(norm_squared))
        else:
            return float(_pnorm_diagweight_impl(x.data, self.exponent,
                                                self.array))


class NumpyTensorSpacePerAxisWeighting(PerAxisWeighting):

    """Weighting of a space with one weight per axis.

    See Notes for mathematical details.
    """

    def __init__(self, factors, exponent=2.0):
        """Initialize a new instance.

        Parameters
        ----------
        factors : sequence of `array-like`
            Weighting factors, one per axis. The factors can be constants
            or one-dimensional array-like objects.
        exponent : positive float, optional
            Exponent of the norm. For values other than 2.0, the inner
            product is not defined.

        Notes
        -----
        We consider a tensor space :math:`\mathbb{F}^n` of shape
        :math:`n \in \mathbb{N}^d` over a field :math:`\mathbb{F}`.
        If :math:`0 < v^{(i)} \in \mathbb{R}^{n_i}` are vectors of length
        equal to the corresponding axis, their outer product

        .. math::
            v_{k} = \prod_{i=0}^d v^{(i)}_{k_i}

        defines a tensor of shape :math:`n`. With this tensor
        we can define a weighted space as follows.

        - For exponent 2.0, a new weighted inner product is given as

          .. math::
              \\langle a, b\\rangle_v :=
              \\langle v \odot a, b\\rangle =
              b^{\mathrm{H}} (v \odot a),

          where :math:`b^{\mathrm{H}}` stands for transposed complex
          conjugate and ":math:`\odot`" for pointwise product.

        - For other exponents, only norm and dist are defined. In the
          case of exponent :math:`\\infty`, the weighted norm is defined
          as

          .. math::
              \| a \|_{v, \\infty} := \| a \|_{\\infty},

          otherwise it is

          .. math::
              \| a \|_{v, p} := \| v^{1/p} \odot a \|_{p}.

          Note that this definition is chosen such that the limit
          property in :math:`p` holds, i.e.

          .. math::
              \| a\|_{v, p} \\to
              \| a \|_{v, \\infty} \quad (p \\to \\infty).
        """
        # TODO: allow 3-tuples for `bdry, inner, bdry` type factors
        conv_factors = []
        for factor in factors:
            factor = np.asarray(factor)
            if factor.ndim not in (0, 1):
                raise ValueError(
                    '`factors` must all be scalar or 1-dim. vectors, got '
                    '{}-dim. entries'.format(factor.ndim))

            conv_factors.append(factor)

        super(NumpyTensorSpacePerAxisWeighting, self).__init__(
            conv_factors, impl='numpy', exponent=exponent)

    @property
    def const_axes(self):
        """Tuple of indices in which the factors are constants."""
        return tuple(i for i, fac in enumerate(self.factors) if fac.ndim == 0)

    @property
    def consts(self):
        """Tuple containing those factors that are constants."""
        return tuple(fac for fac in self.factors if fac.ndim == 0)

    @property
    def const(self):
        """For one constant factor, this is the unwrapped factor."""
        if len(self.factors) == 1 and len(self.consts) == 1:
            return self.consts[0]
        else:
            raise TypeError('`const` only defined for a single scalar factor')

    @property
    def array_axes(self):
        """Tuple of indices in which the factors are arrays."""
        return tuple(i for i, fac in enumerate(self.factors) if fac.ndim == 1)

    @property
    def arrays(self):
        """Tuple containing those factors that are arrays."""
        return tuple(fac for fac in self.factors if fac.ndim == 1)

    def inner(self, x1, x2):
        """Return the weighted inner product of ``x1`` and ``x2``.

        Parameters
        ----------
        x1, x2 : `NumpyTensor`
            Tensors whose inner product is calculated.

        Returns
        -------
        inner : float or complex
            The inner product of the two provided tensors.
        """
        if self.exponent != 2.0:
            raise NotImplementedError('no inner product defined for '
                                      'exponent != 2 (got {})'
                                      ''.format(self.exponent))

        const = np.prod(self.consts)
        x1_w = fast_1d_tensor_mult(x1.data, self.arrays, axes=self.array_axes)
        inner = const * _inner_impl(x1_w, x2.data)
        if x1.space.field is None:
            return inner
        else:
            return x1.space.field.element(inner)

    def norm(self, x):
        """Return the weighted norm of ``x``.

        Parameters
        ----------
        x1 : `NumpyTensor`
            Tensor whose norm is calculated.

        Returns
        -------
        norm : float
            The norm of the tensor.
        """
        const = np.prod(self.consts)

        if self.exponent == 2.0:
            arrays = [np.sqrt(arr) for arr in self.arrays]
            x_w = fast_1d_tensor_mult(x.data, arrays, axes=self.array_axes)
            return float(np.sqrt(const) * _norm_impl(x_w))
        elif self.exponent == float('inf'):
            return float(_pnorm_impl(x.data, float('inf')))
        else:
            arrays = [np.power(arr, 1 / self.exponent) for arr in self.arrays]
            x_w = fast_1d_tensor_mult(x.data, arrays, axes=self.array_axes)
            return float(const ** (1 / self.exponent) *
                         _pnorm_impl(x_w, self.exponent))

    def dist(self, x1, x2):
        """Return the weighted distance between ``x1`` and ``x2``.

        Parameters
        ----------
        x1, x2 : `NumpyTensor`
            Tensors whose mutual distance is calculated.

        Returns
        -------
        dist : float
            The distance between the tensors.
        """
        const = np.prod(self.consts)
        diff = (x1 - x2).data

        if self.exponent == 2.0:
            arrays = [np.sqrt(arr) for arr in self.arrays]
            fast_1d_tensor_mult(diff, arrays, axes=self.array_axes, out=diff)
            return float(np.sqrt(const) * _norm_impl(diff))
        elif self.exponent == float('inf'):
            return float(_pnorm_impl(diff, float('inf')))
        else:
            arrays = [np.power(arr, 1 / self.exponent) for arr in self.arrays]
            fast_1d_tensor_mult(diff, arrays, axes=self.array_axes, out=diff)
            return float(const ** (1 / self.exponent) *
                         _pnorm_impl(diff, self.exponent))

    def __eq__(self, other):
        """Return ``self == other``.

        Returns
        -------
        equal : bool
            ``True`` if ``other`` is a `NumpyTensorSpacePerAxisWeighting`
            instance with the same factors (equal for constants,
            *identical* for arrays), ``False`` otherwise.
        """
        if other is self:
            return True

        if isinstance(other, ConstWeighting):
            # Consider per-axis weighting in 1 axis with a constant to
            # be equal to constant weighting
            return (len(self.factors) == 1 and
                    self.factors[0].ndim == 0 and
                    self.factors[0] == other.const)
        elif not isinstance(other, NumpyTensorSpacePerAxisWeighting):
            return False

        same_const_idcs = (other.const_axes == self.const_axes)
        consts_equal = (self.consts == other.consts)
        arrs_ident = (a is b for a, b in zip(self.arrays, other.arrays))

        return (super(NumpyTensorSpacePerAxisWeighting, self).__eq__(other) and
                same_const_idcs and
                consts_equal and
                arrs_ident)

    def __hash__(self):
        """Return ``hash(self)``."""
        return hash(
            (super(NumpyTensorSpacePerAxisWeighting, self).__hash__(),) +
            tuple(fac.tobytes() for fac in self.factors))

    @property
    def repr_part(self):
        """String usable in a space's ``__repr__`` method."""
        max_elems = 2 * np.get_printoptions()['edgeitems']

        def factors_repr(factors):
            factor_strs = []
            for fac in factors:
                if fac.ndim == 0:
                    factor_strs.append('{:.4}'.format(float(fac)))
                else:
                    factor_strs.append(array_str(fac, nprint=max_elems))
            if len(factor_strs) == 1:
                return factor_strs[0]
            else:
                return '({})'.format(', '.join(factor_strs))

        optargs = []
        optmod = []
        if not all(fac.ndim == 0 and fac == 1.0 for fac in self.factors):
            optargs.append(('weighting', factors_repr(self.factors), ''))
            optmod.append('!s')

        optargs.append(('exponent', self.exponent, 2.0))
        optmod.append('')

        return signature_string([], optargs, mod=[[], optmod])

    def __repr__(self):
        """Return ``repr(self)``."""
        max_elems = 2 * np.get_printoptions()['edgeitems']

        def factors_repr(factors):
            factor_strs = []
            for fac in factors:
                if fac.ndim == 0:
                    factor_strs.append('{:.4}'.format(float(fac)))
                else:
                    factor_strs.append(array_str(fac, nprint=max_elems))
            return '({})'.format(', '.join(factor_strs))

        posargs = [factors_repr(self.factors)]
        optargs = [('exponent', self.exponent, 2.0)]

        inner_str = signature_string(posargs, optargs, mod=['!s', ''])
        return '{}(\n{}\n)'.format(self.__class__.__name__, indent(inner_str))

    def __str__(self):
        """Return ``str(self)``."""
        return repr(self)


class NumpyTensorSpaceConstWeighting(ConstWeighting):

    """Weighting of a `NumpyTensorSpace` by a constant.

    See ``Notes`` for mathematical details.
    """

    def __init__(self, const, exponent=2.0):
        """Initialize a new instance.

        Parameters
        ----------
        const : positive float
            Weighting constant of the inner product, norm and distance.
        exponent : positive float
            Exponent of the norm. For values other than 2.0, the inner
            product is not defined.

        Notes
        -----
        - For exponent 2.0, a new weighted inner product with constant
          :math:`c` is defined as

          .. math::
              \\langle a, b\\rangle_c :=
              c \, \\langle a, b\\rangle_c =
              c \, b^{\mathrm{H}} a,

          where :math:`b^{\mathrm{H}}` standing for transposed complex
          conjugate.

        - For other exponents, only norm and dist are defined. In the
          case of exponent :math:`\\infty`, the weighted norm is defined
          as

          .. math::
              \| a \|_{c, \\infty} :=
              c\, \| a \|_{\\infty},

          otherwise it is

          .. math::
              \| a \|_{c, p} :=
              c^{1/p}\, \| a \|_{p}.

        - Note that this definition does **not** fulfill the limit
          property in :math:`p`, i.e.

          .. math::
              \| a\|_{c, p} \\not\\to
              \| a \|_{c, \\infty} \quad (p \\to \\infty)

          unless :math:`c = 1`.

        - The constant must be positive, otherwise it does not define an
          inner product or norm, respectively.
        """
        super(NumpyTensorSpaceConstWeighting, self).__init__(
            const, impl='numpy', exponent=exponent)

    def inner(self, x1, x2):
        """Return the weighted inner product of ``x1`` and ``x2``.

        Parameters
        ----------
        x1, x2 : `NumpyTensor`
            Tensors whose inner product is calculated.

        Returns
        -------
        inner : float or complex
            The inner product of the two provided tensors.
        """
        if self.exponent != 2.0:
            raise NotImplementedError('no inner product defined for '
                                      'exponent != 2 (got {})'
                                      ''.format(self.exponent))

        inner = self.const * _inner_impl(x1.data, x2.data)
        if x1.space.field is None:
            return inner
        else:
            return x1.space.field.element(inner)

    def norm(self, x):
        """Return the weighted norm of ``x``.

        Parameters
        ----------
        x1 : `NumpyTensor`
            Tensor whose norm is calculated.

        Returns
        -------
        norm : float
            The norm of the tensor.
        """
        if self.exponent == 2.0:
            return float(np.sqrt(self.const) * _norm_impl(x.data))
        elif self.exponent == float('inf'):
            return float(_pnorm_impl(x.data, self.exponent))
        else:
            return float(self.const ** (1 / self.exponent) *
                         _pnorm_impl(x.data, self.exponent))

    def dist(self, x1, x2):
        """Return the weighted distance between ``x1`` and ``x2``.

        Parameters
        ----------
        x1, x2 : `NumpyTensor`
            Tensors whose mutual distance is calculated.

        Returns
        -------
        dist : float
            The distance between the tensors.
        """
        if self.exponent == 2.0:
            return float(np.sqrt(self.const) * _norm_impl((x1 - x2).data))
        elif self.exponent == float('inf'):
            return float(_pnorm_impl((x1 - x2).data, self.exponent))
        else:
            return float((self.const ** (1 / self.exponent) *
                          _pnorm_impl((x1 - x2).data, self.exponent)))


class NumpyTensorSpaceCustomInner(CustomInner):

    """Class for handling a user-specified inner product."""

    def __init__(self, inner):
        """Initialize a new instance.

        Parameters
        ----------
        inner : `callable`
            The inner product implementation. It must accept two
            `Tensor` arguments, return an element from their space's
            field (real or complex number) and satisfy the following
            conditions for all vectors ``x, y, z`` and scalars ``s``:

            - ``<x, y> = conj(<y, x>)``
            - ``<s*x + y, z> = s * <x, z> + <y, z>``
            - ``<x, x> = 0``  if and only if  ``x = 0``
        """
        super(NumpyTensorSpaceCustomInner, self).__init__(inner, impl='numpy')


class NumpyTensorSpaceCustomNorm(CustomNorm):

    """Class for handling a user-specified norm.

    Note that this removes ``inner``.
    """

    def __init__(self, norm):
        """Initialize a new instance.

        Parameters
        ----------
        norm : `callable`
            The norm implementation. It must accept a `Tensor`
            argument, return a `float` and satisfy the following
            conditions for all any two elements ``x, y`` and scalars
            ``s``:

            - ``||x|| >= 0``
            - ``||x|| = 0``  if and only if  ``x = 0``
            - ``||s * x|| = |s| * ||x||``
            - ``||x + y|| <= ||x|| + ||y||``
        """
        super(NumpyTensorSpaceCustomNorm, self).__init__(norm, impl='numpy')


class NumpyTensorSpaceCustomDist(CustomDist):

    """Class for handling a user-specified distance in `TensorSpace`.

    Note that this removes ``inner`` and ``norm``.
    """

    def __init__(self, dist):
        """Initialize a new instance.

        Parameters
        ----------
        dist : `callable`
            The distance function defining a metric on `TensorSpace`. It
            must accept two `Tensor` arguments, return a `float` and
            fulfill the following mathematical conditions for any three
            elements ``x, y, z``:

            - ``dist(x, y) >= 0``
            - ``dist(x, y) = 0``  if and only if  ``x = y``
            - ``dist(x, y) = dist(y, x)``
            - ``dist(x, y) <= dist(x, z) + dist(z, y)``
        """
        super(NumpyTensorSpaceCustomDist, self).__init__(dist, impl='numpy')


if __name__ == '__main__':
    from odl.util.testutils import run_doctests
    run_doctests()<|MERGE_RESOLUTION|>--- conflicted
+++ resolved
@@ -2038,14 +2038,10 @@
         _lincomb_impl(a + b, x1, 0, x1, out)
     elif out is x1 and out is x2:
         # All the vectors are aligned -> out = (a+b)*out
-<<<<<<< HEAD
         if (a + b) != 0:
-            scal(a + b, out_arr, size)
+            scal(a + b, out, size)
         else:
-            out_arr[:] = 0
-=======
-        scal(a + b, out, size)
->>>>>>> bb31079f
+            out[:] = 0
     elif out is x1:
         # out is aligned with x1 -> out = a*out + b*x2
         if a != 1:
