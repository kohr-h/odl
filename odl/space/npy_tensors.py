--- conflicted
+++ resolved
@@ -521,11 +521,7 @@
         # Need to add these manually since np.sctypes['others'] will only
         # contain one of them (depending on Python version)
         all_dtypes.extend([np.dtype('S'), np.dtype('U')])
-<<<<<<< HEAD
-        return set(all_dtypes)
-=======
         return tuple(sorted(set(all_dtypes)))
->>>>>>> 813d1ef8
 
     @staticmethod
     def default_dtype(field=None):
