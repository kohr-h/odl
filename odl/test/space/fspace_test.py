﻿# Copyright 2014-2017 The ODL contributors
#
# This file is part of ODL.
#
# This Source Code Form is subject to the terms of the Mozilla Public License,
# v. 2.0. If a copy of the MPL was not distributed with this file, You can
# obtain one at https://mozilla.org/MPL/2.0/.

from __future__ import division
import numpy as np
import pytest

import odl
from odl import FunctionSpace
from odl.discr.grid import sparse_meshgrid
from odl.util.testutils import all_almost_equal, all_equal, simple_fixture


# --- Helper functions --- #


def _test_eq(x, y):
    """Test equality of x and y."""
    assert x == y
    assert not x != y
    assert hash(x) == hash(y)


def _test_neq(x, y):
    """Test non-equality of x and y."""
    assert x != y
    assert not x == y
    assert hash(x) != hash(y)


def _points(domain, num):
    """Helper to generate ``num`` points in ``domain``."""
    min_pt = domain.min_pt
    max_pt = domain.max_pt
    ndim = domain.ndim
    points = np.random.uniform(low=0, high=1, size=(ndim, num))
    for i in range(ndim):
        points[i, :] = min_pt[i] + (max_pt[i] - min_pt[i]) * points[i]
    return points


def _meshgrid(domain, shape):
    """Helper to generate a ``shape`` meshgrid of points in ``domain``."""
    min_pt = domain.min_pt
    max_pt = domain.max_pt
    ndim = domain.ndim
    coord_vecs = []
    for i in range(ndim):
        vec = np.random.uniform(low=min_pt[i], high=max_pt[i], size=shape[i])
        vec.sort()
        coord_vecs.append(vec)
    return sparse_meshgrid(*coord_vecs)


class FuncList(list):  # So we can set __name__
    pass


# --- pytest fixtures (general) --- #


dtype_out = simple_fixture('dtype_out', ['float32', 'float64', 'complex64'],
                           fmt=' {name} = {value!r} ')

shape_out = simple_fixture('shape_out', [(), (2,), (2, 3)])
domain_ndim = simple_fixture('domain_ndim', [1, 2])
vectorized = simple_fixture('vectorized', [True, False])
a = simple_fixture('a', [0.0, 1.0, -2.0])
b = simple_fixture('b', [0.0, 1.0, -2.0])
power = simple_fixture('power', [3, 1.0, 0.5, -2.0])


@pytest.fixture(scope='module')
def fspace_scal(domain_ndim, dtype_out):
    """Fixture returning a function space with given properties."""
    domain = odl.IntervalProd([0] * domain_ndim, [1] * domain_ndim)
    return FunctionSpace(domain, dtype_out=dtype_out)


# --- pytest fixtures (scalar test functions) --- #


def func_nd_oop(x):
    return sum(x)


def func_nd_ip(x, out):
    out[:] = sum(x)


def func_nd_dual(x, out=None):
    if out is None:
        return sum(x)
    else:
        out[:] = sum(x)


def func_nd_bcast_ref(x):
    return x[0] + 0 * sum(x[1:])


def func_nd_bcast_oop(x):
    return x[0]


def func_nd_bcast_ip(x, out):
    out[:] = x[0]


def func_nd_bcast_dual(x, out=None):
    if out is None:
        return x[0]
    else:
        out[:] = x[0]


func_nd_ref = func_nd_oop
func_nd_params = [(func_nd_ref, f)
                  for f in [func_nd_oop, func_nd_ip, func_nd_dual]]
func_nd_params.extend([(func_nd_bcast_ref, func_nd_bcast_oop),
                       (func_nd_bcast_ref, func_nd_bcast_ip)])

func_nd = simple_fixture('func_nd', func_nd_params,
                         fmt=' {name} = {value[1].__name__} ')


def func_nd_other(x):
    return sum(x) + 1


def func_param_nd_oop(x, c):
    return sum(x) + c


def func_param_nd_ip(x, out, c):
    out[:] = sum(x) + c


def func_param_switched_nd_ip(x, c, out):
    out[:] = sum(x) + c


def func_param_bcast_nd_ref(x, c):
    return x[0] + c + 0 * sum(x[1:])


def func_param_bcast_nd_oop(x, c):
    return x[0] + c


def func_param_bcast_nd_ip(x, out, c):
    out[:] = x[0] + c


func_param_nd_ref = func_param_nd_oop
func_param_nd_params = [(func_param_nd_ref, f)
                        for f in [func_param_nd_oop, func_param_nd_ip,
                                  func_param_switched_nd_ip]]
func_param_nd_params.extend(
    [(func_param_bcast_nd_ref, func_param_bcast_nd_oop),
     (func_param_bcast_nd_ref, func_param_bcast_nd_ip)])
func_param_nd = simple_fixture('func_with_param', func_param_nd_params,
                               fmt=' {name} = {value[1].__name__} ')


def func_1d_ref(x):
    return x[0] * 2


def func_1d_oop(x):
    return x * 2


def func_1d_ip(x, out):
    out[:] = x * 2


func_1d_params = [(func_1d_ref, func_1d_oop), (func_1d_ref, func_1d_ip)]
func_1d_params.append((lambda x: -x[0], np.negative))
func_1d = simple_fixture('func_1d', func_1d_params,
                         fmt=' {name} = {value[1].__name__} ')


def func_complex_nd_oop(x):
    return sum(x) + 1j


# --- pytest fixtures (vector-valued test functions) --- #


def func_vec_nd_ref(x):
    return np.array([sum(x) + 1, sum(x) - 1])


def func_vec_nd_oop(x):
    return (sum(x) + 1, sum(x) - 1)


func_nd_oop_seq = FuncList([lambda x: sum(x) + 1, lambda x: sum(x) - 1])
func_nd_oop_seq.__name__ = 'func_nd_oop_seq'


def func_vec_nd_ip(x, out):
    out[0] = sum(x) + 1
    out[1] = sum(x) - 1


def comp0_nd(x, out):
    out[:] = sum(x) + 1


def comp1_nd(x, out):
    out[:] = sum(x) - 1


def func_vec_nd_dual(x, out=None):
    if out is None:
        return (sum(x) + 1, sum(x) - 1)
    else:
        out[0] = sum(x) + 1
        out[1] = sum(x) - 1


func_nd_ip_seq = FuncList([comp0_nd, comp1_nd])
func_nd_ip_seq.__name__ = 'func_nd_ip_seq'

func_vec_nd_params = [(func_vec_nd_ref, f)
                      for f in [func_vec_nd_oop, func_nd_oop_seq,
                                func_vec_nd_ip, func_nd_ip_seq]]
func_vec_nd = simple_fixture('func_vec_nd', func_vec_nd_params,
                             fmt=' {name} = {value[1].__name__} ')


def func_vec_nd_other(x):
    return np.array([sum(x) + 2, sum(x) + 3])


def func_vec_1d_ref(x):
    return np.array([x[0] * 2, x[0] + 1])


def func_vec_1d_oop(x):
    return (x * 2, x + 1)


func_1d_oop_seq = FuncList([lambda x: x * 2, lambda x: x + 1])
func_1d_oop_seq.__name__ = 'func_1d_oop_seq'


def func_vec_1d_ip(x, out):
    out[0] = x * 2
    out[1] = x + 1


def comp0_1d(x, out):
    out[:] = x * 2


def comp1_1d(x, out):
    out[:] = x + 1


func_1d_ip_seq = FuncList([comp0_1d, comp1_1d])
func_1d_ip_seq.__name__ = 'func_1d_ip_seq'

func_vec_1d_params = [(func_vec_1d_ref, f)
                      for f in [func_vec_1d_oop, func_1d_oop_seq,
                                func_vec_1d_ip, func_1d_ip_seq]]
func_vec_1d = simple_fixture('func_vec_1d', func_vec_1d_params,
                             fmt=' {name} = {value[1].__name__} ')


def func_vec_complex_nd_oop(x):
    return (sum(x) + 1j, sum(x) - 1j)


# --- pytest fixtures (tensor-valued test functions) --- #


def func_tens_ref(x):
    # Reference function where all shapes in the list are correct
    # without broadcasting
    shp = np.broadcast(*x).shape
    return np.array([[x[0] - x[1], np.zeros(shp), x[1] + 0 * x[0]],
                     [np.ones(shp), x[0] + 0 * x[1], sum(x)]])


def func_tens_oop(x):
    # Output shape 2x3, input 2-dimensional. Broadcasting supported.
    return [[x[0] - x[1], 0, x[1]],
            [1, x[0], sum(x)]]


def func_tens_ip(x, out):
    # In-place version
    out[0, 0] = x[0] - x[1]
    out[0, 1] = 0
    out[0, 2] = x[1]
    out[1, 0] = 1
    out[1, 1] = x[0]
    out[1, 2] = sum(x)


# Array of functions. May contain constants. Should yield the same as func.
func_tens_oop_seq = FuncList([[lambda x: x[0] - x[1], 0, lambda x: x[1]],
                              [1, lambda x: x[0], lambda x: sum(x)]])
func_tens_oop_seq.__name__ = 'func_tens_oop_seq'


# In-place component functions, cannot use lambdas
def comp00(x, out):
    out[:] = x[0] - x[1]


def comp01(x, out):
    out[:] = 0


def comp02(x, out):
    out[:] = x[1]


def comp10(x, out):
    out[:] = 1


def comp11(x, out):
    out[:] = x[0]


def comp12(x, out):
    out[:] = sum(x)


func_tens_ip_seq = FuncList([[comp00, comp01, comp02],
                             [comp10, comp11, comp12]])
func_tens_ip_seq.__name__ = 'func_tens_ip_seq'


def func_tens_dual(x, out=None):
    if out is None:
        return [[x[0] - x[1], 0, x[1]],
                [1, x[0], sum(x)]]
    else:
        out[0, 0] = x[0] - x[1]
        out[0, 1] = 0
        out[0, 2] = x[1]
        out[1, 0] = 1
        out[1, 1] = x[0]
        out[1, 2] = sum(x)


func_tens_params = [(func_tens_ref, f)
                    for f in [func_tens_oop, func_tens_oop_seq,
                              func_tens_ip, func_tens_ip_seq]]
func_tens = simple_fixture('func_tens', func_tens_params,
                           fmt=' {name} = {value[1].__name__} ')


def func_tens_other(x):
    return np.array([[x[0] + x[1], sum(x), sum(x)],
                     [sum(x), 2 * x[0] - x[1], sum(x)]])


def func_tens_complex_oop(x):
    return [[x[0], 0, 1j * x[0]],
            [1j, x, sum(x) + 1j]]


# --- FunctionSpace tests --- #


def test_fspace_init():
    """Check if all initialization patterns work."""
    intv = odl.IntervalProd(0, 1)
    FunctionSpace(intv)
    FunctionSpace(intv, dtype_out=float)
    FunctionSpace(intv, dtype_out=complex)
    FunctionSpace(intv, dtype_out=(float, (2, 3)))

    str3 = odl.Strings(3)
    FunctionSpace(str3, dtype_out=int)

    # Make sure repr shows something
    assert repr(FunctionSpace(intv, dtype_out=(float, (2, 3))))


def test_fspace_attributes():
    """Check attribute access and correct values."""
    intv = odl.IntervalProd(0, 1)

    # Scalar-valued function spaces
    fspace = FunctionSpace(intv)
    fspace_r = FunctionSpace(intv, dtype_out=float)
    fspace_c = FunctionSpace(intv, dtype_out=complex)
    fspace_s = FunctionSpace(intv, dtype_out='U1')
    scalar_spaces = (fspace, fspace_r, fspace_c, fspace_s)

    assert fspace.domain == intv
    assert fspace.field == odl.RealNumbers()
    assert fspace_r.field == odl.RealNumbers()
    assert fspace_c.field == odl.ComplexNumbers()
    assert fspace_s.field is None

<<<<<<< HEAD
    assert fspace.dtype_out == float
    assert fspace_r.dtype_out == float
    assert fspace_r.real_dtype_out == float
    assert fspace_r.complex_dtype_out == complex
    assert fspace_c.dtype_out == complex
    assert fspace_c.real_dtype_out == float
    assert fspace_c.complex_dtype_out == complex
    assert fspace_s.dtype_out == np.dtype('U1')
    with pytest.raises(TypeError):
        fspace_s.real_dtype_out
    with pytest.raises(TypeError):
        fspace_s.complex_dtype_out
=======
    assert fspace.out_dtype == float
    assert fspace_r.out_dtype == float
    assert fspace_r.real_out_dtype == float
    assert fspace_r.complex_out_dtype == complex
    assert fspace_c.out_dtype == complex
    assert fspace_c.real_out_dtype == float
    assert fspace_c.complex_out_dtype == complex
    assert fspace_s.out_dtype == np.dtype('U1')
    with pytest.raises(AttributeError):
        fspace_s.real_out_dtype
    with pytest.raises(AttributeError):
        fspace_s.complex_out_dtype
>>>>>>> 813d1ef8

    assert all(spc.scalar_dtype_out == spc.dtype_out for spc in scalar_spaces)
    assert all(spc.shape_out == () for spc in scalar_spaces)
    assert all(not spc.tensor_valued for spc in scalar_spaces)

    # Vector-valued function space
    fspace_vec = FunctionSpace(intv, dtype_out=(float, (2,)))
    assert fspace_vec.field == odl.RealNumbers()
    assert fspace_vec.dtype_out == np.dtype((float, (2,)))
    assert fspace_vec.scalar_dtype_out == float
    assert fspace_vec.shape_out == (2,)
    assert fspace_vec.tensor_valued


def test_equals():
    """Test equality check and hash."""
    intv = odl.IntervalProd(0, 1)
    intv2 = odl.IntervalProd(-1, 1)
    fspace = FunctionSpace(intv)
    fspace_r = FunctionSpace(intv, dtype_out=float)
    fspace_c = FunctionSpace(intv, dtype_out=complex)
    fspace_intv2 = FunctionSpace(intv2)
    fspace_vec = FunctionSpace(intv, dtype_out=(float, (2,)))

    _test_eq(fspace, fspace)
    _test_eq(fspace, fspace_r)
    _test_eq(fspace_c, fspace_c)

    _test_neq(fspace, fspace_c)
    _test_neq(fspace, fspace_intv2)
    _test_neq(fspace_r, fspace_vec)


def test_fspace_astype():
    """Check that converting function spaces to new dtype_out works."""
    rspace = FunctionSpace(odl.IntervalProd(0, 1))
    cspace = FunctionSpace(odl.IntervalProd(0, 1), dtype_out=complex)
    rspace_s = FunctionSpace(odl.IntervalProd(0, 1), dtype_out='float32')
    cspace_s = FunctionSpace(odl.IntervalProd(0, 1), dtype_out='complex64')

    assert rspace.astype('complex64') == cspace_s
    assert rspace.astype('complex128') == cspace
    assert rspace.astype('complex128') is rspace.complex_space
    assert rspace.astype('float32') == rspace_s
    assert rspace.astype('float64') is rspace.real_space

    assert cspace.astype('float32') == rspace_s
    assert cspace.astype('float64') == rspace
    assert cspace.astype('float64') is cspace.real_space
    assert cspace.astype('complex64') == cspace_s
    assert cspace.astype('complex128') is cspace.complex_space


# --- FunctionSpaceElement tests --- #


def test_fspace_elem_vectorized_init(vectorized):
    """Check init of fspace elements with(out) vectorization."""
    intv = odl.IntervalProd(0, 1)

    fspace_scal = FunctionSpace(intv)
    fspace_scal.element(func_nd_oop, vectorized=vectorized)

    fspace_vec = FunctionSpace(intv, dtype_out=(float, (2,)))
    fspace_vec.element(func_vec_nd_oop, vectorized=vectorized)
    fspace_vec.element(func_nd_oop_seq, vectorized=vectorized)


def test_fspace_scal_elem_eval(fspace_scal, func_nd):
    """Check evaluation of scalar-valued function elements."""
    points = _points(fspace_scal.domain, 3)
    mesh_shape = tuple(range(2, 2 + fspace_scal.domain.ndim))
    mesh = _meshgrid(fspace_scal.domain, mesh_shape)
    point = [0.5] * fspace_scal.domain.ndim

    func_ref, func = func_nd

    true_values_points = func_ref(points)
    true_values_mesh = func_ref(mesh)
    true_value_point = func_ref(point)

    func_elem = fspace_scal.element(func)

    # Out of place
    result_points = func_elem(points)
    result_mesh = func_elem(mesh)
    assert all_almost_equal(result_points, true_values_points)
    assert all_almost_equal(result_mesh, true_values_mesh)
    assert result_points.dtype == fspace_scal.scalar_dtype_out
    assert result_mesh.dtype == fspace_scal.scalar_dtype_out
    assert result_points.flags.writeable
    assert result_mesh.flags.writeable

    # In place
    out_points = np.empty(3, dtype=fspace_scal.scalar_dtype_out)
    out_mesh = np.empty(mesh_shape, dtype=fspace_scal.scalar_dtype_out)
    func_elem(points, out=out_points)
    func_elem(mesh, out=out_mesh)
    assert all_almost_equal(out_points, true_values_points)
    assert all_almost_equal(out_mesh, true_values_mesh)

    # Single point evaluation
    result_point = func_elem(point)
    assert all_almost_equal(result_point, true_value_point)


def test_fspace_scal_elem_with_param_eval(func_param_nd):
    """Check evaluation of scalar-valued function elements with parameters."""
    intv = odl.IntervalProd([0, 0], [1, 1])
    fspace_scal = FunctionSpace(intv)
    points = _points(fspace_scal.domain, 3)
    mesh_shape = (2, 3)
    mesh = _meshgrid(fspace_scal.domain, mesh_shape)

    func_ref, func = func_param_nd

    true_values_points = func_ref(points, c=2.5)
    true_values_mesh = func_ref(mesh, c=2.5)

    func_elem = fspace_scal.element(func)

    # Out of place
    result_points = func_elem(points, c=2.5)
    result_mesh = func_elem(mesh, c=2.5)
    assert all_almost_equal(result_points, true_values_points)
    assert all_almost_equal(result_mesh, true_values_mesh)

    # In place
    out_points = np.empty(3, dtype=fspace_scal.scalar_dtype_out)
    out_mesh = np.empty(mesh_shape, dtype=fspace_scal.scalar_dtype_out)
    func_elem(points, out=out_points, c=2.5)
    func_elem(mesh, out=out_mesh, c=2.5)
    assert all_almost_equal(out_points, true_values_points)
    assert all_almost_equal(out_mesh, true_values_mesh)

    # Complex output
    fspace_complex = FunctionSpace(intv, dtype_out=complex)
    true_values_points = func_ref(points, c=2j)
    true_values_mesh = func_ref(mesh, c=2j)

    func_elem = fspace_complex.element(func)

    result_points = func_elem(points, c=2j)
    result_mesh = func_elem(mesh, c=2j)
    assert all_almost_equal(result_points, true_values_points)
    assert all_almost_equal(result_mesh, true_values_mesh)


def test_fspace_vec_elem_eval(func_vec_nd, dtype_out):
    """Check evaluation of scalar-valued function elements."""
    intv = odl.IntervalProd([0, 0], [1, 1])
    fspace_vec = FunctionSpace(intv, dtype_out=(float, (2,)))
    points = _points(fspace_vec.domain, 3)
    mesh_shape = (2, 3)
    mesh = _meshgrid(fspace_vec.domain, mesh_shape)
    point = [0.5, 0.5]
    values_points_shape = (2, 3)
    values_mesh_shape = (2, 2, 3)

    func_ref, func = func_vec_nd

    true_values_points = func_ref(points)
    true_values_mesh = func_ref(mesh)
    true_value_point = func_ref(point)

    func_elem = fspace_vec.element(func)

    # Out of place
    result_points = func_elem(points)
    result_mesh = func_elem(mesh)
    assert all_almost_equal(result_points, true_values_points)
    assert all_almost_equal(result_mesh, true_values_mesh)
    assert result_points.dtype == fspace_vec.scalar_dtype_out
    assert result_mesh.dtype == fspace_vec.scalar_dtype_out
    assert result_points.flags.writeable
    assert result_mesh.flags.writeable

    # In place
    out_points = np.empty(values_points_shape,
                          dtype=fspace_vec.scalar_dtype_out)
    out_mesh = np.empty(values_mesh_shape,
                        dtype=fspace_vec.scalar_dtype_out)
    func_elem(points, out=out_points)
    func_elem(mesh, out=out_mesh)
    assert all_almost_equal(out_points, true_values_points)
    assert all_almost_equal(out_mesh, true_values_mesh)

    # Single point evaluation
    result_point = func_elem(point)
    assert all_almost_equal(result_point, true_value_point)
    out_point = np.empty((2,), dtype=fspace_vec.scalar_dtype_out)
    func_elem(point, out=out_point)
    assert all_almost_equal(out_point, true_value_point)


def test_fspace_tens_eval(func_tens):
    """Test tensor-valued function evaluation."""
    intv = odl.IntervalProd([0, 0], [1, 1])
    fspace_tens = FunctionSpace(intv, dtype_out=(float, (2, 3)))
    points = _points(fspace_tens.domain, 4)
    mesh_shape = (4, 5)
    mesh = _meshgrid(fspace_tens.domain, mesh_shape)
    point = [0.5, 0.5]
    values_points_shape = (2, 3, 4)
    values_mesh_shape = (2, 3, 4, 5)
    value_point_shape = (2, 3)

    func_ref, func = func_tens

    true_result_points = np.array(func_ref(points))
    true_result_mesh = np.array(func_ref(mesh))
    true_result_point = np.array(func_ref(np.array(point)[:, None])).squeeze()

    func_elem = fspace_tens.element(func)

    result_points = func_elem(points)
    result_mesh = func_elem(mesh)
    result_point = func_elem(point)
    assert all_almost_equal(result_points, true_result_points)
    assert all_almost_equal(result_mesh, true_result_mesh)
    assert all_almost_equal(result_point, true_result_point)
    assert result_points.flags.writeable
    assert result_mesh.flags.writeable
    assert result_point.flags.writeable

    out_points = np.empty(values_points_shape, dtype=float)
    out_mesh = np.empty(values_mesh_shape, dtype=float)
    out_point = np.empty(value_point_shape, dtype=float)
    func_elem(points, out=out_points)
    func_elem(mesh, out=out_mesh)
    func_elem(point, out=out_point)
    assert all_almost_equal(out_points, true_result_points)
    assert all_almost_equal(out_mesh, true_result_mesh)
    assert all_almost_equal(out_point, true_result_point)


def test_fspace_elem_eval_unusual_dtypes():
    """Check evaluation with unusual data types (int and string)."""
    str3 = odl.Strings(3)
    fspace = FunctionSpace(str3, dtype_out=int)
    strings = np.array(['aa', 'b', 'cab', 'aba'])
    out_vec = np.empty((4,), dtype=int)

    # Vectorized for arrays only
    func_elem = fspace.element(
        lambda s: np.array([str(si).count('a') for si in s]))
    true_values = [2, 0, 1, 2]

    assert func_elem('abc') == 1
    assert all_equal(func_elem(strings), true_values)
    func_elem(strings, out=out_vec)
    assert all_equal(out_vec, true_values)


def test_fspace_elem_eval_vec_1d(func_vec_1d):
    """Test evaluation in 1d since it's a corner case regarding shapes."""
    intv = odl.IntervalProd(0, 1)
    fspace_vec = FunctionSpace(intv, dtype_out=(float, (2,)))
    points = _points(fspace_vec.domain, 3)
    mesh_shape = (4,)
    mesh = _meshgrid(fspace_vec.domain, mesh_shape)
    point1 = 0.5
    point2 = [0.5]
    values_points_shape = (2, 3)
    values_mesh_shape = (2, 4)
    value_point_shape = (2,)

    func_ref, func = func_vec_1d

    true_result_points = np.array(func_ref(points))
    true_result_mesh = np.array(func_ref(mesh))
    true_result_point = np.array(func_ref(np.array([point1]))).squeeze()

    func_elem = fspace_vec.element(func)

    result_points = func_elem(points)
    result_mesh = func_elem(mesh)
    result_point1 = func_elem(point1)
    result_point2 = func_elem(point2)
    assert all_almost_equal(result_points, true_result_points)
    assert all_almost_equal(result_mesh, true_result_mesh)
    assert all_almost_equal(result_point1, true_result_point)
    assert all_almost_equal(result_point2, true_result_point)

    out_points = np.empty(values_points_shape, dtype=float)
    out_mesh = np.empty(values_mesh_shape, dtype=float)
    out_point1 = np.empty(value_point_shape, dtype=float)
    out_point2 = np.empty(value_point_shape, dtype=float)
    func_elem(points, out=out_points)
    func_elem(mesh, out=out_mesh)
    func_elem(point1, out=out_point1)
    func_elem(point2, out=out_point2)
    assert all_almost_equal(out_points, true_result_points)
    assert all_almost_equal(out_mesh, true_result_mesh)
    assert all_almost_equal(out_point1, true_result_point)
    assert all_almost_equal(out_point2, true_result_point)


def test_fspace_elem_equality():
    """Test equality check of fspace elements."""
    intv = odl.IntervalProd(0, 1)
    fspace = FunctionSpace(intv)

    f_novec = fspace.element(func_nd_oop, vectorized=False)

    f_vec_oop = fspace.element(func_nd_oop, vectorized=True)
    f_vec_oop_2 = fspace.element(func_nd_oop, vectorized=True)

    f_vec_ip = fspace.element(func_nd_ip, vectorized=True)
    f_vec_ip_2 = fspace.element(func_nd_ip, vectorized=True)

    f_vec_dual = fspace.element(func_nd_dual, vectorized=True)
    f_vec_dual_2 = fspace.element(func_nd_dual, vectorized=True)

    assert f_novec == f_novec
    assert f_novec != f_vec_oop
    assert f_novec != f_vec_ip
    assert f_novec != f_vec_dual

    assert f_vec_oop == f_vec_oop
    assert f_vec_oop == f_vec_oop_2
    assert f_vec_oop != f_vec_ip
    assert f_vec_oop != f_vec_dual

    assert f_vec_ip == f_vec_ip
    assert f_vec_ip == f_vec_ip_2
    assert f_vec_ip != f_vec_dual

    assert f_vec_dual == f_vec_dual
    assert f_vec_dual == f_vec_dual_2

    fspace_tens = FunctionSpace(intv, dtype_out=(float, (2, 3)))

    f_tens_oop = fspace_tens.element(func_tens_oop)
    f_tens_oop2 = fspace_tens.element(func_tens_oop)

    f_tens_ip = fspace_tens.element(func_tens_ip)
    f_tens_ip2 = fspace_tens.element(func_tens_ip)

    f_tens_seq = fspace_tens.element(func_tens_oop_seq)
    f_tens_seq2 = fspace_tens.element(func_tens_oop_seq)

    assert f_tens_oop == f_tens_oop
    assert f_tens_oop == f_tens_oop2
    assert f_tens_oop != f_tens_ip
    assert f_tens_oop != f_tens_seq

    assert f_tens_ip == f_tens_ip
    assert f_tens_ip == f_tens_ip2
    assert f_tens_ip != f_tens_seq

    # Sequences are wrapped, will compare to not equal
    assert f_tens_seq == f_tens_seq
    assert f_tens_seq != f_tens_seq2


def test_fspace_elem_assign(shape_out):
    """Check assignment of fspace elements."""
    fspace = FunctionSpace(odl.IntervalProd(0, 1),
                           dtype_out=(float, shape_out))

    ndim = len(shape_out)
    if ndim == 0:
        f_oop = fspace.element(func_nd_oop)
        f_ip = fspace.element(func_nd_ip)
        f_dual = fspace.element(func_nd_dual)
    elif ndim == 1:
        f_oop = fspace.element(func_vec_nd_oop)
        f_ip = fspace.element(func_vec_nd_ip)
        f_dual = fspace.element(func_vec_nd_dual)
    elif ndim == 2:
        f_oop = fspace.element(func_tens_oop)
        f_ip = fspace.element(func_tens_ip)
        f_dual = fspace.element(func_tens_dual)
    else:
        assert False

    f_out = fspace.element()
    f_out.assign(f_oop)
    assert f_out == f_oop

    f_out = fspace.element()
    f_out.assign(f_ip)
    assert f_out == f_ip

    f_out = fspace.element()
    f_out.assign(f_dual)
    assert f_out == f_dual


def test_fspace_elem_copy(shape_out):
    """Check copying of fspace elements."""
    fspace = FunctionSpace(odl.IntervalProd(0, 1),
                           dtype_out=(float, shape_out))

    ndim = len(shape_out)
    if ndim == 0:
        f_oop = fspace.element(func_nd_oop)
        f_ip = fspace.element(func_nd_ip)
        f_dual = fspace.element(func_nd_dual)
    elif ndim == 1:
        f_oop = fspace.element(func_vec_nd_oop)
        f_ip = fspace.element(func_vec_nd_ip)
        f_dual = fspace.element(func_vec_nd_dual)
    elif ndim == 2:
        f_oop = fspace.element(func_tens_oop)
        f_ip = fspace.element(func_tens_ip)
        f_dual = fspace.element(func_tens_dual)
    else:
        assert False

    f_out = f_oop.copy()
    assert f_out == f_oop

    f_out = f_ip.copy()
    assert f_out == f_ip

    f_out = f_dual.copy()
    assert f_out == f_dual


def test_fspace_elem_real_imag_conj(shape_out):
    """Check taking real/imaginary parts of fspace elements."""
    fspace = FunctionSpace(odl.IntervalProd(0, 1),
                           dtype_out=(complex, shape_out))

    ndim = len(shape_out)
    if ndim == 0:
        f_elem = fspace.element(func_complex_nd_oop)
    elif ndim == 1:
        f_elem = fspace.element(func_vec_complex_nd_oop)
    elif ndim == 2:
        f_elem = fspace.element(func_tens_complex_oop)
    else:
        assert False

    points = _points(fspace.domain, 4)
    mesh_shape = (5,)
    mesh = _meshgrid(fspace.domain, mesh_shape)
    point = 0.5
    values_points_shape = shape_out + (4,)
    values_mesh_shape = shape_out + mesh_shape

    result_points = f_elem(points)
    result_point = f_elem(point)
    result_mesh = f_elem(mesh)

    assert all_almost_equal(f_elem.real(points), result_points.real)
    assert all_almost_equal(f_elem.real(point), result_point.real)
    assert all_almost_equal(f_elem.real(mesh), result_mesh.real)
    assert all_almost_equal(f_elem.imag(points), result_points.imag)
    assert all_almost_equal(f_elem.imag(point), result_point.imag)
    assert all_almost_equal(f_elem.imag(mesh), result_mesh.imag)
    assert all_almost_equal(f_elem.conj()(points), result_points.conj())
    assert all_almost_equal(f_elem.conj()(point), np.conj(result_point))
    assert all_almost_equal(f_elem.conj()(mesh), result_mesh.conj())

    out_points = np.empty(values_points_shape, dtype=float)
    out_mesh = np.empty(values_mesh_shape, dtype=float)

    f_elem.real(points, out=out_points)
    f_elem.real(mesh, out=out_mesh)

    assert all_almost_equal(out_points, result_points.real)
    assert all_almost_equal(out_mesh, result_mesh.real)

    f_elem.imag(points, out=out_points)
    f_elem.imag(mesh, out=out_mesh)

    assert all_almost_equal(out_points, result_points.imag)
    assert all_almost_equal(out_mesh, result_mesh.imag)

    out_points = np.empty(values_points_shape, dtype=complex)
    out_mesh = np.empty(values_mesh_shape, dtype=complex)

    f_elem.conj()(points, out=out_points)
    f_elem.conj()(mesh, out=out_mesh)

    assert all_almost_equal(out_points, result_points.conj())
    assert all_almost_equal(out_mesh, result_mesh.conj())


def test_fspace_zero(shape_out):
    """Check zero element."""

    fspace = FunctionSpace(odl.IntervalProd(0, 1),
                           dtype_out=(float, shape_out))

    points = _points(fspace.domain, 4)
    mesh_shape = (5,)
    mesh = _meshgrid(fspace.domain, mesh_shape)
    point = 0.5
    values_points_shape = shape_out + (4,)
    values_point_shape = shape_out
    values_mesh_shape = shape_out + mesh_shape

    f_zero = fspace.zero()

    assert all_equal(f_zero(points), np.zeros(values_points_shape))
    if not shape_out:
        assert f_zero(point) == 0.0
    else:
        assert all_equal(f_zero(point), np.zeros(values_point_shape))
    assert all_equal(f_zero(mesh), np.zeros(values_mesh_shape))

    out_points = np.empty(values_points_shape)
    out_mesh = np.empty(values_mesh_shape)

    f_zero(points, out=out_points)
    f_zero(mesh, out=out_mesh)

    assert all_equal(out_points, np.zeros(values_points_shape))
    assert all_equal(out_mesh, np.zeros(values_mesh_shape))


def test_fspace_one(shape_out):
    """Check one element."""

    fspace = FunctionSpace(odl.IntervalProd(0, 1),
                           dtype_out=(float, shape_out))

    points = _points(fspace.domain, 4)
    mesh_shape = (5,)
    mesh = _meshgrid(fspace.domain, mesh_shape)
    point = 0.5
    values_points_shape = shape_out + (4,)
    values_point_shape = shape_out
    values_mesh_shape = shape_out + mesh_shape

    f_one = fspace.one()

    assert all_equal(f_one(points), np.ones(values_points_shape))
    if not shape_out:
        assert f_one(point) == 1.0
    else:
        assert all_equal(f_one(point), np.ones(values_point_shape))
    assert all_equal(f_one(mesh), np.ones(values_mesh_shape))

    out_points = np.empty(values_points_shape)
    out_mesh = np.empty(values_mesh_shape)

    f_one(points, out=out_points)
    f_one(mesh, out=out_mesh)

    assert all_equal(out_points, np.ones(values_points_shape))
    assert all_equal(out_mesh, np.ones(values_mesh_shape))


def test_fspace_lincomb_scalar(a, b):
    """Check linear combination in function spaces.

    Note: Special cases and more alignment options are tested later in the
    special methods like ``__add__``.
    """
    intv = odl.IntervalProd([0, 0], [1, 1])
    fspace = FunctionSpace(intv)
    points = _points(fspace.domain, 4)
    true_result = a * func_nd_oop(points) + b * func_nd_bcast_ref(points)

    # Non-vectorized evaluation, checking with `out` array and without.
    f_elem1_novec = fspace.element(func_nd_oop, vectorized=False)
    f_elem2_novec = fspace.element(func_nd_bcast_oop, vectorized=False)
    out_novec = fspace.element(vectorized=False)
    fspace.lincomb(a, f_elem1_novec, b, f_elem2_novec, out_novec)

    assert all_equal(out_novec(points), true_result)
    out_arr = np.empty(4)
    out_novec(points, out=out_arr)
    assert all_equal(out_arr, true_result)

    # Vectorized evaluation with definition from out-of-place (oop),
    # in-place (ip) and dual-use (dual) versions of Python functions.
    # Checking evaluation with `out` array and without.

    # out-of-place
    f_elem1_oop = fspace.element(func_nd_oop)
    f_elem2_oop = fspace.element(func_nd_bcast_oop)
    out_oop = fspace.element()
    fspace.lincomb(a, f_elem1_oop, b, f_elem2_oop, out_oop)

    assert all_equal(out_oop(points), true_result)
    out_arr = np.empty(4)
    out_oop(points, out=out_arr)
    assert all_equal(out_arr, true_result)

    # in-place
    f_elem1_ip = fspace.element(func_nd_ip)
    f_elem2_ip = fspace.element(func_nd_bcast_ip)
    out_ip = fspace.element()
    fspace.lincomb(a, f_elem1_ip, b, f_elem2_ip, out_ip)

    assert all_equal(out_ip(points), true_result)
    out_arr = np.empty(4)
    out_ip(points, out=out_arr)
    assert all_equal(out_arr, true_result)

    # dual
    f_elem1_dual = fspace.element(func_nd_dual)
    f_elem2_dual = fspace.element(func_nd_bcast_dual)
    out_dual = fspace.element()
    fspace.lincomb(a, f_elem1_dual, b, f_elem2_dual, out_dual)

    assert all_equal(out_dual(points), true_result)
    out_arr = np.empty(4)
    out_dual(points, out=out_arr)
    assert all_equal(out_arr, true_result)

    # Check mixing vectorized and non-vectorized functions
    out = fspace.element()
    fspace.lincomb(a, f_elem1_oop, b, f_elem2_novec, out)
    assert all_equal(out(points), true_result)
    out_arr = np.empty(4)
    out(points, out=out_arr)
    assert all_equal(out_arr, true_result)

    # Alignment options
    # out = a * out + b * f2, out = f1.copy() -> same as before
    out = f_elem1_oop.copy()
    fspace.lincomb(a, out, b, f_elem2_oop, out)
    true_result_aligned = true_result
    assert all_equal(out(points), true_result_aligned)

    # out = a * f1 + b * out, out = f2.copy() -> same as before
    out = f_elem2_oop.copy()
    fspace.lincomb(a, f_elem1_oop, b, out, out)
    true_result_aligned = true_result
    assert all_equal(out(points), true_result_aligned)

    # out = a * out + b * out
    out = f_elem1_oop.copy()
    fspace.lincomb(a, out, b, out, out)
    true_result_aligned = (a + b) * f_elem1_oop(points)
    assert all_equal(out(points), true_result_aligned)

    # out = a * f1 + b * f1
    out = fspace.element()
    fspace.lincomb(a, f_elem1_oop, b, f_elem1_oop, out)
    true_result_aligned = (a + b) * f_elem1_oop(points)
    assert all_equal(out(points), true_result_aligned)


def test_fspace_lincomb_vec_tens(a, b, shape_out):
    """Check linear combination in function spaces."""
    if shape_out == ():
        return

    intv = odl.IntervalProd([0, 0], [1, 1])
    fspace = FunctionSpace(intv, dtype_out=(float, shape_out))
    points = _points(fspace.domain, 4)

    ndim = len(shape_out)
    if ndim == 1:
        f_elem1 = fspace.element(func_vec_nd_oop)
        f_elem2 = fspace.element(func_vec_nd_other)
        true_result = (a * func_vec_nd_ref(points) +
                       b * func_vec_nd_other(points))
    elif ndim == 2:
        f_elem1 = fspace.element(func_tens_oop)
        f_elem2 = fspace.element(func_tens_other)
        true_result = a * func_tens_ref(points) + b * func_tens_other(points)
    else:
        assert False

    out_func = fspace.element()
    fspace.lincomb(a, f_elem1, b, f_elem2, out_func)
    assert all_equal(out_func(points), true_result)
    out_arr = np.empty(shape_out + (4,))
    out_func(points, out=out_arr)
    assert all_equal(out_arr, true_result)


# NOTE: multiply and divide are tested via special methods


def test_fspace_elem_power(power, shape_out):
    """Check taking powers of fspace elements."""
    # Make sure test functions don't take negative values
    intv = odl.IntervalProd([1, 0], [2, 1])
    fspace = FunctionSpace(intv, dtype_out=(float, shape_out))
    points = _points(fspace.domain, 4)

    ndim = len(shape_out)
    with np.errstate(all='ignore'):
        if ndim == 0:
            f_elem = fspace.element(func_nd_oop)
            true_result = func_nd_ref(points) ** power
        elif ndim == 1:
            f_elem = fspace.element(func_vec_nd_oop)
            true_result = func_vec_nd_ref(points) ** power
        elif ndim == 2:
            f_elem = fspace.element(func_tens_oop)
            true_result = func_tens_ref(points) ** power
        else:
            assert False

        # Out-of-place power
        f_elem_pow = f_elem ** power
        assert all_almost_equal(f_elem_pow(points), true_result)
        out_arr = np.empty(shape_out + (4,))
        f_elem_pow(points, out_arr)
        assert all_almost_equal(out_arr, true_result)

        # In-place power
        f_elem_pow = f_elem.copy()
        f_elem_pow **= power
        assert all_almost_equal(f_elem_pow(points), true_result)
        out_arr = np.empty(shape_out + (4,))
        f_elem_pow(points, out_arr)
        assert all_almost_equal(out_arr, true_result)


def test_fspace_elem_arithmetic(arithmetic_op, shape_out):
    """Test arithmetic of fspace elements."""

    intv = odl.IntervalProd([1, 0], [2, 1])
    fspace = FunctionSpace(intv, dtype_out=(float, shape_out))
    points = _points(fspace.domain, 4)

    ndim = len(shape_out)
    if ndim == 0:
        f_elem1 = fspace.element(func_nd_oop)
        f_elem2 = fspace.element(func_nd_other)
    elif ndim == 1:
        f_elem1 = fspace.element(func_vec_nd_oop)
        f_elem2 = fspace.element(func_vec_nd_other)
    elif ndim == 2:
        f_elem1 = fspace.element(func_tens_oop)
        f_elem2 = fspace.element(func_tens_other)
    else:
        assert False

    result1 = f_elem1(points)
    result1_cpy = result1.copy()
    result2 = f_elem2(points)
    true_result_func = arithmetic_op(result1, result2)
    true_result_scal = arithmetic_op(result1_cpy, -2.0)

    f_elem1_cpy = f_elem1.copy()
    func_arith_func = arithmetic_op(f_elem1, f_elem2)
    func_arith_scal = arithmetic_op(f_elem1_cpy, -2.0)
    assert all_almost_equal(func_arith_func(points), true_result_func)
    assert all_almost_equal(func_arith_scal(points), true_result_scal)
    out_arr_func = np.empty(shape_out + (4,))
    out_arr_scal = np.empty(shape_out + (4,))
    func_arith_func(points, out=out_arr_func)
    func_arith_scal(points, out=out_arr_scal)
    assert all_almost_equal(out_arr_func, true_result_func)
    assert all_almost_equal(out_arr_scal, true_result_scal)


if __name__ == '__main__':
    odl.util.test_file(__file__)<|MERGE_RESOLUTION|>--- conflicted
+++ resolved
@@ -407,7 +407,6 @@
     assert fspace_c.field == odl.ComplexNumbers()
     assert fspace_s.field is None
 
-<<<<<<< HEAD
     assert fspace.dtype_out == float
     assert fspace_r.dtype_out == float
     assert fspace_r.real_dtype_out == float
@@ -416,24 +415,10 @@
     assert fspace_c.real_dtype_out == float
     assert fspace_c.complex_dtype_out == complex
     assert fspace_s.dtype_out == np.dtype('U1')
-    with pytest.raises(TypeError):
+    with pytest.raises(AttributeError):
         fspace_s.real_dtype_out
-    with pytest.raises(TypeError):
+    with pytest.raises(AttributeError):
         fspace_s.complex_dtype_out
-=======
-    assert fspace.out_dtype == float
-    assert fspace_r.out_dtype == float
-    assert fspace_r.real_out_dtype == float
-    assert fspace_r.complex_out_dtype == complex
-    assert fspace_c.out_dtype == complex
-    assert fspace_c.real_out_dtype == float
-    assert fspace_c.complex_out_dtype == complex
-    assert fspace_s.out_dtype == np.dtype('U1')
-    with pytest.raises(AttributeError):
-        fspace_s.real_out_dtype
-    with pytest.raises(AttributeError):
-        fspace_s.complex_out_dtype
->>>>>>> 813d1ef8
 
     assert all(spc.scalar_dtype_out == spc.dtype_out for spc in scalar_spaces)
     assert all(spc.shape_out == () for spc in scalar_spaces)
