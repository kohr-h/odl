# Copyright 2014-2017 The ODL contributors
#
# This file is part of ODL.
#
# This Source Code Form is subject to the terms of the Mozilla Public License,
# v. 2.0. If a copy of the MPL was not distributed with this file, You can
# obtain one at https://mozilla.org/MPL/2.0/.

"""Default functionals defined on any space similar to R^n or L^2."""

from __future__ import print_function, division, absolute_import
import numpy as np

from odl.solvers.functional.functional import (Functional,
                                               FunctionalQuadraticPerturb)
from odl.space import ProductSpace
from odl.operator import (Operator, ConstantOperator, ZeroOperator,
                          ScalingOperator, DiagonalOperator, PointwiseNorm)
from odl.solvers.nonsmooth.proximal_operators import (
    proximal_l1, proximal_convex_conj_l1,
    proximal_l1_l2, proximal_convex_conj_l1_l2,
    proximal_l2, proximal_convex_conj_l2, proximal_l2_squared,
    proximal_huber,
    proximal_const_func, proximal_box_constraint,
    proximal_convex_conj_kl, proximal_convex_conj_kl_cross_entropy,
    combine_proximals, proximal_convex_conj)
<<<<<<< HEAD
from odl.util import conj_exponent
=======
from odl.util import conj_exponent, is_int
>>>>>>> c3715a96
from odl.util.npy_compat import moveaxis


__all__ = ('ZeroFunctional', 'ConstantFunctional', 'ScalingFunctional',
           'IdentityFunctional',
           'LpNorm', 'L1Norm', 'GroupL1Norm', 'L2Norm', 'L2NormSquared',
           'Huber', 'NuclearNorm',
           'IndicatorZero', 'IndicatorBox', 'IndicatorNonnegativity',
           'IndicatorLpUnitBall', 'IndicatorGroupL1UnitBall',
           'IndicatorNuclearNormUnitBall',
           'KullbackLeibler', 'KullbackLeiblerCrossEntropy',
           'QuadraticForm',
           'SeparableSum', 'MoreauEnvelope')


class LpNorm(Functional):

    """The functional corresponding to the Lp-norm.

    Notes
    -----
    If the functional is defined on an :math:`\mathbb{R}^n`-like space, the
    :math:`\| \cdot \|_p`-norm is defined as

    .. math::
        \| x \|_p = \\left(\\sum_{i=1}^n |x_i|^p \\right)^{1/p}.

    If the functional is defined on an :math:`L_2`-like space, the
    :math:`\| \cdot \|_p`-norm is defined as

    .. math::
        \| x \|_p = \\left(\\int_\Omega |x(t)|^p dt. \\right)^{1/p}
    """

    def __init__(self, space, exponent):
        """Initialize a new instance.

        Parameters
        ----------
        space : `DiscreteLp` or `TensorSpace`
            Domain of the functional.
        exponent : float
            Exponent for the norm (``p``).
        """
        super(LpNorm, self).__init__(
            space=space, linear=False, grad_lipschitz=np.nan)
        self.exponent = float(exponent)

    # TODO: update when integration operator is in place: issue #440
    def _call(self, x):
        """Return the Lp-norm of ``x``."""
        if self.exponent == 0:
            return self.domain.one().inner(np.not_equal(x, 0))
        elif self.exponent == 1:
            return x.ufuncs.absolute().inner(self.domain.one())
        elif self.exponent == 2:
            return np.sqrt(x.inner(x))
        elif np.isfinite(self.exponent):
            tmp = x.ufuncs.absolute()
            tmp.ufuncs.power(self.exponent, out=tmp)
            return np.power(tmp.inner(self.domain.one()), 1 / self.exponent)
        elif self.exponent == np.inf:
            return x.ufuncs.absolute().ufuncs.max()
        elif self.exponent == -np.inf:
            return x.ufuncs.absolute().ufuncs.min()
        else:
            raise RuntimeError('unknown exponent')

    @property
    def convex_conj(self):
        """The convex conjugate functional of the Lp-norm."""
        return IndicatorLpUnitBall(self.domain,
                                   exponent=conj_exponent(self.exponent))

    @property
    def proximal(self):
        """Return the proximal factory of the functional.

        See Also
        --------
        odl.solvers.nonsmooth.proximal_operators.proximal_l1 :
            proximal factory for the L1-norm.
        odl.solvers.nonsmooth.proximal_operators.proximal_l2 :
            proximal factory for the L2-norm.
        """
        if self.exponent == 1:
            return proximal_l1(space=self.domain)
        elif self.exponent == 2:
            return proximal_l2(space=self.domain)
        else:
            raise NotImplementedError('`proximal` only implemented for p=1 or '
                                      'p=2')

    @property
    def gradient(self):
        """Gradient operator of the functional.

        The functional is not differentiable in ``x=0``. However, when
        evaluating the gradient operator in this point it will return 0.
        """
        functional = self

        if self.exponent == 1:
            class L1Gradient(Operator):

                """The gradient operator of this functional."""

                def __init__(self):
                    """Initialize a new instance."""
                    super(L1Gradient, self).__init__(
                        functional.domain, functional.domain, linear=False)

                def _call(self, x):
                    """Apply the gradient operator to the given point."""
                    return x.ufuncs.sign()

                def derivative(self, x):
                    """Derivative is a.e. zero."""
                    return ZeroOperator(self.domain)

            return L1Gradient()

        elif self.exponent == 2:
            class L2Gradient(Operator):

                """The gradient operator of this functional."""

                def __init__(self):
                    """Initialize a new instance."""
                    super(L2Gradient, self).__init__(
                        functional.domain, functional.domain, linear=False)

                def _call(self, x):
                    """Apply the gradient operator to the given point.

                    The gradient is not defined in 0.
                    """
                    norm_of_x = x.norm()
                    if norm_of_x == 0:
                        return self.domain.zero()
                    else:
                        return x / norm_of_x

            return L2Gradient()

        else:
            raise NotImplementedError('`gradient` only implemented for p=1 or '
                                      'p=2')

    def __repr__(self):
        """Return ``repr(self)``."""
        return '{}({!r}, {!r})'.format(self.__class__.__name__,
                                       self.domain,
                                       self.exponent)


class GroupL1Norm(Functional):

    """The functional corresponding to the mixed L1--Lp norm on `ProductSpace`.

    The L1-norm, ``|| ||x||_p ||_1``,  is defined as the integral/sum of
    ``||x||_p``, where  ``||x||_p`` is the pointwise p-norm.

    This is also known as the cross norm.

    Notes
    -----
    If the functional is defined on an :math:`\mathbb{R}^{n \\times m}`-like
    space, the group :math:`L_1`-norm, denoted
    :math:`\| \\cdot \|_{\\times, p}` is defined as

    .. math::
        \|F\|_{\\times, p} =
        \\sum_{i = 1}^n \\left(\\sum_{j=1}^m |F_{i,j}|^p\\right)^{1/p}

    If the functional is defined on an :math:`(\\mathcal{L}^p)^m`-like space,
    the group :math:`L_1`-norm is defined as

    .. math::
        \| F \|_{\\times, p} =
        \\int_{\Omega} \\left(\\sum_{j = 1}^m |F_j(x)|^p\\right)^{1/p}
        \mathrm{d}x.
    """

    def __init__(self, vfspace, exponent=None):
        """Initialize a new instance.

        Parameters
        ----------
        vfspace : `ProductSpace`
            Space of vector fields on which the operator acts.
            It has to be a product space of identical spaces, i.e. a
            power space.
        exponent : non-zero float, optional
            Exponent of the norm in each point. Values between
            0 and 1 are currently not supported due to numerical
            instability. Infinity gives the supremum norm.
            Default: ``vfspace.exponent``, usually 2.

        Examples
        --------
        >>> space = odl.rn(2)
        >>> pspace = odl.ProductSpace(space, 2)
        >>> op = GroupL1Norm(pspace)
        >>> op([[3, 3], [4, 4]])
        10.0

        Set exponent of inner (p) norm:

        >>> op2 = GroupL1Norm(pspace, exponent=1)
        >>> op2([[3, 3], [4, 4]])
        14.0
        """
        if not isinstance(vfspace, ProductSpace):
            raise TypeError('`space` must be a `ProductSpace`')
        if not vfspace.is_power_space:
            raise TypeError('`space.is_power_space` must be `True`')

        super(GroupL1Norm, self).__init__(
            space=vfspace, linear=False, grad_lipschitz=np.nan)
        self.pointwise_norm = PointwiseNorm(vfspace, exponent)

    def _call(self, x):
        """Return the group L1-norm of ``x``."""
        # TODO: update when integration operator is in place: issue #440
        pointwise_norm = self.pointwise_norm(x)
        return pointwise_norm.inner(pointwise_norm.space.one())

    @property
    def gradient(self):
        """Gradient operator of the functional.

        The functional is not differentiable in ``x=0``. However, when
        evaluating the gradient operator in this point it will return 0.

         Notes
        -----
        The gradient is given by

        .. math::
            \\left[ \\nabla \| \|f\|_1 \|_1 \\right]_i =
            \\frac{f_i}{|f_i|}

        .. math::
            \\left[ \\nabla \| \|f\|_2 \|_1 \\right]_i =
            \\frac{f_i}{\|f\|_2}

        else:

        .. math::
            \\left[ \\nabla || ||f||_p ||_1 \\right]_i =
            \\frac{| f_i |^{p-2} f_i}{||f||_p^{p-1}}
        """
        functional = self

        class GroupL1Gradient(Operator):

            """The gradient operator of the `GroupL1Norm` functional."""

            def __init__(self):
                """Initialize a new instance."""
                super(GroupL1Gradient, self).__init__(
                    functional.domain, functional.domain, linear=False)

            def _call(self, x, out):
                """Return ``self(x)``."""
                pwnorm_x = functional.pointwise_norm(x)
                pwnorm_x.ufuncs.sign(out=pwnorm_x)
                functional.pointwise_norm.derivative(x).adjoint(pwnorm_x,
                                                                out=out)

                return out

        return GroupL1Gradient()

    @property
    def proximal(self):
        """Return the ``proximal factory`` of the functional.

        See Also
        --------
        proximal_l1 : `proximal factory` for the L1-norm.
        """
        if self.pointwise_norm.exponent == 1:
            return proximal_l1(space=self.domain)
        elif self.pointwise_norm.exponent == 2:
            return proximal_l1_l2(space=self.domain)
        else:
            raise NotImplementedError('`proximal` only implemented for p = 1 '
                                      'or 2')

    @property
    def convex_conj(self):
        """The convex conjugate functional of the group L1-norm."""
        conj_exp = conj_exponent(self.pointwise_norm.exponent)
        return IndicatorGroupL1UnitBall(self.domain, exponent=conj_exp)

    def __repr__(self):
        """Return ``repr(self)``."""
        return '{}({!r}, exponent={})'.format(self.__class__.__name__,
                                              self.domain,
                                              self.pointwise_norm.exponent)


class IndicatorGroupL1UnitBall(Functional):

    """The convex conjugate to the mixed L1--Lp norm on `ProductSpace`.

    See Also
    --------
    GroupL1Norm
    """

    def __init__(self, vfspace, exponent=None):
        """Initialize a new instance.

        Parameters
        ----------
        vfspace : `ProductSpace`
            Space of vector fields on which the operator acts.
            It has to be a product space of identical spaces, i.e. a
            power space.
        exponent : non-zero float, optional
            Exponent of the norm in each point. Values between
            0 and 1 are currently not supported due to numerical
            instability. Infinity gives the supremum norm.
            Default: ``vfspace.exponent``, usually 2.

        Examples
        --------
        >>> space = odl.rn(2)
        >>> pspace = odl.ProductSpace(space, 2)
        >>> op = IndicatorGroupL1UnitBall(pspace)
        >>> op([[0.1, 0.5], [0.2, 0.3]])
        0
        >>> op([[3, 3], [4, 4]])
        inf

        Set exponent of inner (p) norm:

        >>> op2 = IndicatorGroupL1UnitBall(pspace, exponent=1)
        """
        if not isinstance(vfspace, ProductSpace):
            raise TypeError('`space` must be a `ProductSpace`')
        if not vfspace.is_power_space:
            raise TypeError('`space.is_power_space` must be `True`')

        super(IndicatorGroupL1UnitBall, self).__init__(
            space=vfspace, linear=False, grad_lipschitz=np.nan)
        self.pointwise_norm = PointwiseNorm(vfspace, exponent)

    def _call(self, x):
        """Return ``self(x)``."""
        x_norm = self.pointwise_norm(x).ufuncs.max()

        if x_norm > 1:
            return np.inf
        else:
            return 0

    @property
    def proximal(self):
        """Return the `proximal factory` of the functional.

        See Also
        --------
        proximal_convex_conj_l1 : `proximal factory` for the L1-norms convex
                            conjugate.
        """
        if self.pointwise_norm.exponent == np.inf:
            return proximal_convex_conj_l1(space=self.domain)
        elif self.pointwise_norm.exponent == 2:
            return proximal_convex_conj_l1_l2(space=self.domain)
        else:
            raise NotImplementedError('`proximal` only implemented for p = 1 '
                                      'or 2')

    @property
    def convex_conj(self):
        """Convex conjugate functional of IndicatorLpUnitBall.

        Returns
        -------
        convex_conj : GroupL1Norm
            The convex conjugate is the the group L1-norm.
        """
        conj_exp = conj_exponent(self.pointwise_norm.exponent)
        return GroupL1Norm(self.domain, exponent=conj_exp)

    def __repr__(self):
        """Return ``repr(self)``."""
        return '{}({!r}, exponent={})'.format(self.__class__.__name__,
                                              self.domain,
                                              self.pointwise_norm.exponent)


class IndicatorLpUnitBall(Functional):

    """The indicator function on the unit ball in given the ``Lp`` norm.

    It does not implement `gradient` since it is not differentiable everywhere.

    Notes
    -----
    This functional is defined as

        .. math::
            f(x) = \\left\{ \\begin{array}{ll}
            0 & \\text{if } ||x||_{L_p} \\leq 1, \\\\
            \\infty & \\text{else,}
            \\end{array} \\right.

    where :math:`||x||_{L_p}` is the :math:`L_p`-norm, which for finite values
    of :math:`p` is defined as

        .. math::
            \| x \|_{L_p} = \\left( \\int_{\Omega} |x|^p dx \\right)^{1/p},

    and for :math:`p = \\infty` it is defined as

        .. math::
            ||x||_{\\infty} = \max_x (|x|).

    The functional also allows noninteger and nonpositive values of the
    exponent :math:`p`, however in this case :math:`\| x \|_{L_p}` is not a
    norm.
    """

    def __init__(self, space, exponent):
        """Initialize a new instance.

        Parameters
        ----------
        space : `DiscreteLp` or `TensorSpace`
            Domain of the functional.
        exponent : int or infinity
            Specifies wich norm to use.
        """
        super(IndicatorLpUnitBall, self).__init__(space=space, linear=False)
        self.__norm = LpNorm(space, exponent)
        self.__exponent = float(exponent)

    @property
    def exponent(self):
        """Exponent corresponding to the norm."""
        return self.__exponent

    def _call(self, x):
        """Apply the functional to the given point."""
        x_norm = self.__norm(x)

        if x_norm > 1:
            return np.inf
        else:
            return 0

    @property
    def convex_conj(self):
        """The conjugate functional of IndicatorLpUnitBall.

        The convex conjugate functional of an ``Lp`` norm, ``p < infty`` is the
        indicator function on the unit ball defined by the corresponding dual
        norm ``q``, given by ``1/p + 1/q = 1`` and where ``q = infty`` if
        ``p = 1`` [Roc1970]. By the Fenchel-Moreau theorem, the convex
        conjugate functional of indicator function on the unit ball in ``Lq``
        is the corresponding Lp-norm [BC2011].

        References
        ----------
        [Roc1970] Rockafellar, R. T. *Convex analysis*. Princeton
        University Press, 1970.

        [BC2011] Bauschke, H H, and Combettes, P L. *Convex analysis and
        monotone operator theory in Hilbert spaces*. Springer, 2011.
        """
        if self.exponent == np.inf:
            return L1Norm(self.domain)
        elif self.exponent == 2:
            return L2Norm(self.domain)
        else:
            return LpNorm(self.domain, exponent=conj_exponent(self.exponent))

    @property
    def proximal(self):
        """Return the `proximal factory` of the functional.

        See Also
        --------
        odl.solvers.nonsmooth.proximal_operators.proximal_convex_conj_l1 :
            `proximal factory` for convex conjuagte of L1-norm.
        odl.solvers.nonsmooth.proximal_operators.proximal_convex_conj_l2 :
            `proximal factory` for convex conjuagte of L2-norm.
        """
        if self.exponent == np.inf:
            return proximal_convex_conj_l1(space=self.domain)
        elif self.exponent == 2:
            return proximal_convex_conj_l2(space=self.domain)
        else:
            raise NotImplementedError('`gradient` only implemented for p=2 or '
                                      'p=inf')

    def __repr__(self):
        """Return ``repr(self)``."""
        return '{}({!r},{!r})'.format(self.__class__.__name__,
                                      self.domain, self.exponent)


class L1Norm(LpNorm):

    """The functional corresponding to L1-norm.

    The L1-norm, ``||x||_1``,  is defined as the integral/sum of ``|x|``.

    Notes
    -----
    If the functional is defined on an :math:`\mathbb{R}^n`-like space, the
    :math:`\| \cdot \|_1`-norm is defined as

    .. math::
        \| x \|_1 = \\sum_{i=1}^n |x_i|.

    If the functional is defined on an :math:`L_2`-like space, the
    :math:`\| \cdot \|_1`-norm is defined as

    .. math::
        \| x \|_1 = \\int_\Omega |x(t)| dt.

    The `proximal` factory allows using vector-valued stepsizes:

    >>> space = odl.rn(3)
    >>> f = odl.solvers.L1Norm(space)
    >>> x = space.one()
    >>> f.proximal([0.5, 1.0, 1.5])(x)
    rn(3).element([ 0.5,  0. ,  0. ])
    """

    def __init__(self, space):
        """Initialize a new instance.

        Parameters
        ----------
        space : `DiscreteLp` or `TensorSpace`
            Domain of the functional.
        """
        super(L1Norm, self).__init__(space=space, exponent=1)

    def __repr__(self):
        """Return ``repr(self)``."""
        return '{}({!r})'.format(self.__class__.__name__,
                                 self.domain)


class L2Norm(LpNorm):

    """The functional corresponding to the L2-norm.

    The L2-norm, ``||x||_2``,  is defined as the square-root out of the
    integral/sum of ``x^2``.

    Notes
    -----
    If the functional is defined on an :math:`\mathbb{R}^n`-like space, the
    :math:`\| \cdot \|_2`-norm is defined as

    .. math::
        \| x \|_2 = \\sqrt{ \\sum_{i=1}^n |x_i|^2 }.

    If the functional is defined on an :math:`L_2`-like space, the
    :math:`\| \cdot \|_2`-norm is defined as

    .. math::
        \| x \|_2 = \\sqrt{ \\int_\Omega |x(t)|^2 dt. }
    """

    def __init__(self, space):
        """Initialize a new instance.

        Parameters
        ----------
        space : `DiscreteLp` or `TensorSpace`
            Domain of the functional.
        """
        super(L2Norm, self).__init__(space=space, exponent=2)

    def __repr__(self):
        """Return ``repr(self)``."""
        return '{}({!r})'.format(self.__class__.__name__,
                                 self.domain)


class L2NormSquared(Functional):

    """The functional corresponding to the squared L2-norm.

    The squared L2-norm, ``||x||_2^2``,  is defined as the integral/sum of
    ``x^2``.

    Notes
    -----
    If the functional is defined on an :math:`\mathbb{R}^n`-like space, the
    :math:`\| \cdot \|_2^2`-functional is defined as

    .. math::
        \| x \|_2^2 = \\sum_{i=1}^n |x_i|^2.

    If the functional is defined on an :math:`L_2`-like space, the
    :math:`\| \cdot \|_2^2`-functional is defined as

    .. math::
        \| x \|_2^2 = \\int_\Omega |x(t)|^2 dt.

    The `proximal` factory allows using vector-valued stepsizes:

    >>> space = odl.rn(3)
    >>> f = odl.solvers.L2NormSquared(space)
    >>> x = space.one()
    >>> f.proximal([0.5, 1.5, 2.0])(x)
    rn(3).element([ 0.5 ,  0.25,  0.2 ])
    """

    def __init__(self, space):
        """Initialize a new instance.

        Parameters
        ----------
        space : `DiscreteLp` or `TensorSpace`
            Domain of the functional.
        """
        super(L2NormSquared, self).__init__(
            space=space, linear=False, grad_lipschitz=2)

    # TODO: update when integration operator is in place: issue #440
    def _call(self, x):
        """Return the squared L2-norm of ``x``."""
        return x.inner(x)

    @property
    def gradient(self):
        """Gradient operator of the functional."""
        return ScalingOperator(self.domain, 2.0)

    @property
    def proximal(self):
        """Return the `proximal factory` of the functional.

        See Also
        --------
        odl.solvers.nonsmooth.proximal_operators.proximal_l2_squared :
            `proximal factory` for the squared L2-norm.
        """
        return proximal_l2_squared(space=self.domain)

    @property
    def convex_conj(self):
        """The convex conjugate functional of the squared L2-norm.

        Notes
        -----
        The conjugate functional of :math:`\| \\cdot \|_2^2` is
        :math:`\\frac{1}{4}\| \\cdot \|_2^2`
        """
        return (1.0 / 4) * L2NormSquared(self.domain)

    def __repr__(self):
        """Return ``repr(self)``."""
        return '{}({!r})'.format(self.__class__.__name__, self.domain)


class ConstantFunctional(Functional):

    """The constant functional.

    This functional maps all elements in the domain to a given, constant value.
    """

    def __init__(self, space, constant):
        """Initialize a new instance.

        Parameters
        ----------
        space : `LinearSpace`
            Domain of the functional.
        constant : element in ``domain.field``
            The constant value of the functional
        """
        super(ConstantFunctional, self).__init__(
            space=space, linear=(constant == 0), grad_lipschitz=0)
        self.__constant = self.range.element(constant)

    @property
    def constant(self):
        """The constant value of the functional."""
        return self.__constant

    def _call(self, x):
        """Return a constant value."""
        return self.constant

    @property
    def gradient(self):
        """Gradient operator of the functional."""
        return ZeroOperator(self.domain)

    @property
    def proximal(self):
        """Return the `proximal factory` of the functional."""
        return proximal_const_func(self.domain)

    @property
    def convex_conj(self):
        """Convex conjugate functional of the constant functional.

        Notes
        -----
        This functional is defined as

         .. math::
            f^*(x) = \\left\{ \\begin{array}{ll}
            -constant & \\text{if } x = 0, \\\\
            \\infty & \\text{else}
            \\end{array} \\right.
        """
        return IndicatorZero(self.domain, -self.constant)

    def __repr__(self):
        """Return ``repr(self)``."""
        return '{}({!r}, {!r})'.format(self.__class__.__name__,
                                       self.domain, self.constant)


class ZeroFunctional(ConstantFunctional):

    """Functional that maps all elements in the domain to zero."""

    def __init__(self, space):
        """Initialize a new instance.

        Parameters
        ----------
        space : `LinearSpace`
            Domain of the functional.
        """
        super(ZeroFunctional, self).__init__(space=space, constant=0)

    def __repr__(self):
        """Return ``repr(self)``."""
        return '{}({!r})'.format(self.__class__.__name__, self.domain)


class ScalingFunctional(Functional, ScalingOperator):

    """Functional that scales the input argument by a value.

    Since the range of a functional is always a field, the domain of this
    functional is also a field, i.e. real or complex numbers.
    """

    def __init__(self, field, scale):
        """Initialize a new instance.

        Parameters
        ----------
        field : `Field`
            Domain of the functional.
        scale : element in ``domain``
            The constant value to scale by.

        Examples
        --------
        >>> field = odl.RealNumbers()
        >>> func = ScalingFunctional(field, 3)
        >>> func(5)
        15.0
        """
        Functional.__init__(self, space=field, linear=True, grad_lipschitz=0)
        ScalingOperator.__init__(self, field, scale)

    @property
    def gradient(self):
        """Gradient operator of the functional."""
        return ConstantFunctional(self.domain, self.scalar)


class IdentityFunctional(ScalingFunctional):

    """Functional that maps a scalar to itself.

    See Also
    --------
    odl.operator.IdentityOperator
    """

    def __init__(self, field):
        """Initialize a new instance.

        Parameters
        ----------
        field : `Field`
            Domain of the functional.
        """
        super(IdentityFunctional, self).__init__(field, 1.0)


class IndicatorBox(Functional):

    """Indicator on some box shaped domain.

    Notes
    -----
    The indicator :math:`F` with lower bound :math:`a` and upper bound
    :math:`b` is defined as:

    .. math::
        F(x) = \\begin{cases}
            0 & \\text{if } a \\leq x \\leq b \\text{ everywhere}, \\\\
            \\infty & \\text{else}
            \\end{cases}
    """

    def __init__(self, space, lower=None, upper=None):
        """Initialize an instance.

        Parameters
        ----------
        space : `LinearSpace`
            Domain of the functional.
        lower : ``space.field`` element or ``space`` `element-like`, optional
            The lower bound.
            Default: ``None``, interpreted as -infinity
        upper : ``space.field`` element or ``space`` `element-like`, optional
            The upper bound.
            Default: ``None``, interpreted as +infinity

        Examples
        --------
        >>> space = odl.rn(3)
        >>> func = IndicatorBox(space, 0, 2)
        >>> func([0, 1, 2])  # all points inside
        0
        >>> func([0, 1, 3])  # one point outside
        inf
        """
        super(IndicatorBox, self).__init__(space, linear=False)
        self.lower = lower
        self.upper = upper

    def _call(self, x):
        """Apply the functional to the given point."""
        # Since the proximal projects onto our feasible set we can simply
        # check if it changes anything
        proj = self.proximal(1)(x)
        return np.inf if x.dist(proj) > 0 else 0

    @property
    def proximal(self):
        """Return the `proximal factory` of the functional."""
        return proximal_box_constraint(self.domain, self.lower, self.upper)

    def __repr__(self):
        """Return ``repr(self)``."""
        return '{}({!r}, {!r}, {!r})'.format(self.__class__.__name__,
                                             self.domain,
                                             self.lower, self.upper)


class IndicatorNonnegativity(IndicatorBox):

    """Indicator on the set of non-negative numbers.

    Notes
    -----
    The nonnegativity indicator :math:`F`  is defined as:

    .. math::
        F(x) = \\begin{cases}
            0 & \\text{if } 0 \\leq x \\text{ everywhere}, \\\\
            \\infty & \\text{else}
            \\end{cases}
    """

    def __init__(self, space):
        """Initialize an instance.

        Parameters
        ----------
        space : `LinearSpace`
            Domain of the functional.

        Examples
        --------
        >>> space = odl.rn(3)
        >>> func = IndicatorNonnegativity(space)
        >>> func([0, 1, 2])  # all points positive
        0
        >>> func([0, 1, -3])  # one point negative
        inf
        """
        super(IndicatorNonnegativity, self).__init__(
            space, lower=0, upper=None)

    def __repr__(self):
        """Return ``repr(self)``."""
        return '{}({!r})'.format(self.__class__.__name__, self.domain)


class IndicatorZero(Functional):

    """The indicator function of the singleton set {0}.

    The function has a constant value if the input is zero, otherwise infinity.
    """

    def __init__(self, space, constant=0):
        """Initialize a new instance.

        Parameters
        ----------
        space : `LinearSpace`
            Domain of the functional.
        constant : element in ``domain.field``, optional
            The constant value of the functional

        Examples
        --------
        >>> space = odl.rn(3)
        >>> func = IndicatorZero(space)
        >>> func([0, 0, 0])
        0
        >>> func([0, 0, 1])
        inf

        >>> func = IndicatorZero(space, constant=2)
        >>> func([0, 0, 0])
        2
        """
        super(IndicatorZero, self).__init__(space, linear=False)
        self.__constant = constant

    @property
    def constant(self):
        """The constant value of the functional if ``x=0``."""
        return self.__constant

    def _call(self, x):
        """Apply the functional to the given point."""
        if x.norm() == 0:
            # In this case x is the zero-element.
            return self.constant
        else:
            return np.inf

    @property
    def convex_conj(self):
        """The convex conjugate functional.

        Notes
        -----
        By the Fenchel-Moreau theorem the convex conjugate is the constant
        functional [BC2011] with the constant value of -`constant`.

        References
        ----------
        [BC2011] Bauschke, H H, and Combettes, P L. *Convex analysis and
        monotone operator theory in Hilbert spaces*. Springer, 2011.
        """
        return ConstantFunctional(self.domain, -self.constant)

    @property
    def proximal(self):
        """Return the proximal factory of the functional.

        This is the zero operator.
        """
        def zero_proximal(sigma=1.0):
            """Proximal factory for zero operator.

            Parameters
            ----------
            sigma : positive float, optional
                Step size parameter.
            """
            return ZeroOperator(self.domain)

        return zero_proximal

    def __repr__(self):
        """Return ``repr(self)``."""
        return '{}({!r}, {!r})'.format(self.__class__.__name__,
                                       self.domain, self.constant)


class KullbackLeibler(Functional):

    """The Kullback-Leibler divergence functional.

    Notes
    -----
    The functional :math:`F` with prior :math:`g>=0` is given by:

    .. math::
        F(x)
        =
        \\begin{cases}
            \\sum_{i} \left( x_i - g_i + g_i \log \left( \\frac{g_i}{x_i}
            \\right) \\right) & \\text{if } x_i > 0 \\forall i
            \\\\
            +\\infty & \\text{else.}
        \\end{cases}

    Note that we use the common definition 0 log(0) := 0.
    KL based objectives are common in MLEM optimization problems and are often
    used as data-matching term when data noise governed by a multivariate
    Poisson probability distribution is significant.

    The functional is related to the Kullback-Leibler cross entropy functional
    `KullbackLeiblerCrossEntropy`. The KL cross entropy is the one
    diescribed in `this Wikipedia article
    <https://en.wikipedia.org/wiki/Kullback%E2%80%93Leibler_divergence>`_, and
    the functional :math:`F` is obtained by switching place of the prior and
    the varialbe in the KL cross entropy functional.

    For a theoretical exposition, see `Csiszar1991`_.

    See Also
    --------
    KullbackLeiblerConvexConj : the convex conjugate functional
    KullbackLeiblerCrossEntropy : related functional

    References
    ----------
    .. _Csiszar1991:  http://www.jstor.org/stable/2241918
    """

    def __init__(self, space, prior=None):
        """Initialize a new instance.

        Parameters
        ----------
        space : `DiscreteLp` or `TensorSpace`
            Domain of the functional.
        prior : ``space`` `element-like`, optional
            Depending on the context, the prior, target or data
            distribution. It is assumed to be nonnegative.
            Default: if None it is take as the one-element.

        Examples
        --------

        Test that KullbackLeibler(x,x) = 0

        >>> space = odl.rn(3)
        >>> prior = 3 * space.one()
        >>> func = odl.solvers.KullbackLeibler(space, prior=prior)
        >>> func(prior)
        0.0


        Test that zeros in the prior are handled correctly

        >>> prior = space.zero()
        >>> func = odl.solvers.KullbackLeibler(space, prior=prior)
        >>> x = space.one()
        >>> func(x)
        3.0
        """
        super(KullbackLeibler, self).__init__(
            space=space, linear=False, grad_lipschitz=np.nan)

        if prior is not None and prior not in self.domain:
            raise ValueError('`prior` not in `domain`'
                             ''.format(prior, self.domain))

        self.__prior = prior

    @property
    def prior(self):
        """The prior in the Kullback-Leibler functional."""
        return self.__prior

    # TODO: update when integration operator is in place: issue #440
    def _call(self, x):
        """Return the KL-diveregnce in the point ``x``.

        If any components of ``x`` is non-positive, the value is positive
        infinity.
        """
        # Lazy import to improve `import odl` time
        import scipy.special

        if self.prior is None:
            tmp = ((x - 1 - np.log(x)).inner(self.domain.one()))
        else:
            tmp = ((x - self.prior +
                    scipy.special.xlogy(self.prior, self.prior / x))
                   .inner(self.domain.one()))
        if np.isnan(tmp):
            # In this case, some element was less than or equal to zero
            return np.inf
        else:
            return tmp

    @property
    def gradient(self):
        """The gradient of `KullbackLeibler` with ``prior`` :math:`g` is given as

        .. math::
            \\nabla F(x) = 1 - \frac{g}{x}.

        The gradient is not defined in points where one or more components
        are non-positive.
        """
        functional = self

        class KLGradient(Operator):

            """The gradient operator of this functional."""

            def __init__(self):
                """Initialize a new instance."""
                super(KLGradient, self).__init__(
                    functional.domain, functional.domain, linear=False)

            def _call(self, x):
                """Apply the gradient operator to the given point.
                The gradient is not defined in points where one or more
                components are non-positive.
                """
                if functional.prior is None:
                    return (-1.0) / x + 1
                else:
                    return (-functional.prior) / x + 1

        return KLGradient()

    @property
    def proximal(self):
        """Return the `proximal factory` of the functional.

        See Also
        --------
        odl.solvers.nonsmooth.proximal_operators.proximal_convex_conj_kl :
            `proximal factory` for convex conjugate of KL.
        odl.solvers.nonsmooth.proximal_operators.proximal_convex_conj :
            Proximal of the convex conjugate of a functional.
        """
        return proximal_convex_conj(proximal_convex_conj_kl(space=self.domain,
                                                            g=self.prior))

    @property
    def convex_conj(self):
        """The convex conjugate functional of the KL-functional."""
        return KullbackLeiblerConvexConj(self.domain, self.prior)

    def __repr__(self):
        """Return ``repr(self)``."""
        return '{}({!r}, {!r})'.format(self.__class__.__name__,
                                       self.domain, self.prior)


class KullbackLeiblerConvexConj(Functional):

    """The convex conjugate of Kullback-Leibler divergence functional.

    Notes
    -----
    The functional :math:`F^*` with prior :math:`g>=0` is given by:

    .. math::
        F^*(x)
        =
        \\begin{cases}
            \\sum_{i} \left( -g_i \ln(1 - x_i) \\right)
            & \\text{if } x_i < 1 \\forall i
            \\\\
            +\\infty & \\text{else}
        \\end{cases}

    See Also
    --------
    KullbackLeibler : convex conjugate functional
    """

    def __init__(self, space, prior=None):
        """Initialize a new instance.

        Parameters
        ----------
        space : `DiscreteLp` or `TensorSpace`
            Domain of the functional.
        prior : ``space`` `element-like`, optional
            Depending on the context, the prior, target or data
            distribution. It is assumed to be nonnegative.
            Default: if None it is take as the one-element.
        """
        super(KullbackLeiblerConvexConj, self).__init__(
            space=space, linear=False, grad_lipschitz=np.nan)

        if prior is not None and prior not in self.domain:
            raise ValueError('`prior` not in `domain`'
                             ''.format(prior, self.domain))

        self.__prior = prior

    @property
    def prior(self):
        """The prior in convex conjugate Kullback-Leibler functional."""
        return self.__prior

    # TODO: update when integration operator is in place: issue #440
    def _call(self, x):
        """Return the value in the point ``x``.

        If any components of ``x`` is larger than or equal to 1, the value is
        positive infinity.
        """
        # Lazy import to improve `import odl` time
        import scipy.special

        if self.prior is None:
            tmp = -1.0 * (np.log(1 - x)).inner(self.domain.one())
        else:
            tmp = (-scipy.special.xlogy(self.prior,
                                        1 - x)).inner(self.domain.one())
        if np.isnan(tmp):
            # In this case, some element was larger than or equal to one
            return np.inf
        else:
            return tmp

    @property
    def gradient(self):
        """Gradient operator of the functional.

        The gradient is not defined in points where one or more components
        are larger than or equal to one.
        """
        functional = self

        class KLCCGradient(Operator):

            """The gradient operator of this functional."""

            def __init__(self):
                """Initialize a new instance."""
                super(KLCCGradient, self).__init__(
                    functional.domain, functional.domain, linear=False)

            def _call(self, x):
                """Apply the gradient operator to the given point.

                The gradient is not defined in points where one or more
                components are larger than or equal to one.
                """
                if functional.prior is None:
                    return 1.0 / (1 - x)
                else:
                    return functional.prior / (1 - x)

        return KLCCGradient()

    @property
    def proximal(self):
        """Return the `proximal factory` of the functional.

        See Also
        --------
        odl.solvers.nonsmooth.proximal_operators.proximal_convex_conj_kl :
            `proximal factory` for convex conjugate of KL.
        odl.solvers.nonsmooth.proximal_operators.proximal_convex_conj :
            Proximal of the convex conjugate of a functional.
        """
        return proximal_convex_conj_kl(space=self.domain, g=self.prior)

    @property
    def convex_conj(self):
        """The convex conjugate functional of the conjugate KL-functional."""
        return KullbackLeibler(self.domain, self.prior)

    def __repr__(self):
        """Return ``repr(self)``."""
        return '{}({!r}, {!r})'.format(self.__class__.__name__,
                                       self.domain, self.prior)


class KullbackLeiblerCrossEntropy(Functional):

    """The Kullback-Leibler Cross Entropy divergence functional.

    Notes
    -----
    The functional :math:`F` with prior :math:`g>0` is given by:

    .. math::
        F(x)
        =
        \\begin{cases}
            \\sum_{i} \left( g_i - x_i + x_i \log \left( \\frac{x_i}{g_i}
            \\right) \\right)
            & \\text{if } g_i > 0 \\forall i
            \\\\
            +\\infty & \\text{else}
        \\end{cases}

    For further information about the functional, see the
    `Wikipedia article on the Kullback Leibler divergence
    <https://en.wikipedia.org/wiki/Kullback%E2%80%93Leibler_divergence>`_,
    or read for example `this article
    <http://ieeexplore.ieee.org/document/1056144/?arnumber=1056144>`_.

    The KL cross entropy functional :math:`F`, described above, is related to
    another functional which is also know as KL divergence. This functional
    is often used as data discrepancy term in inverse problems, when data is
    corrupted with Poisson noise. It is obtained by changing place
    of the prior and the variable. See the See Also section.

    For a theoretical exposition, see `Csiszar1991`_.

    See Also
    --------
    KullbackLeibler : related functional
    KullbackLeiblerCrossEntropyConvexConj : the convex conjugate functional

    References
    ----------
    .. _Csiszar1991:  http://www.jstor.org/stable/2241918
    """

    def __init__(self, space, prior=None):
        """Initialize a new instance.

        Parameters
        ----------
        space : `DiscreteLp` or `TensorSpace`
            Domain of the functional.
        prior : ``space`` `element-like`, optional
            Depending on the context, the prior, target or data
            distribution. It is assumed to be nonnegative.
            Default: if None it is take as the one-element.
        """
        super(KullbackLeiblerCrossEntropy, self).__init__(
            space=space, linear=False, grad_lipschitz=np.nan)

        if prior is not None and prior not in self.domain:
            raise ValueError('`prior` not in `domain`'
                             ''.format(prior, self.domain))

        self.__prior = prior

    @property
    def prior(self):
        """The prior in the Kullback-Leibler functional."""
        return self.__prior

    # TODO: update when integration operator is in place: issue #440
    def _call(self, x):
        """Return the KL-diveregnce in the point ``x``.

        If any components of ``x`` is non-positive, the value is positive
        infinity.
        """
        # Lazy import to improve `import odl` time
        import scipy.special

        if self.prior is None:
            tmp = (1 - x + scipy.special.xlogy(x, x)).inner(self.domain.one())
        else:
            tmp = ((self.prior - x + scipy.special.xlogy(x, x / self.prior))
                   .inner(self.domain.one()))
        if np.isnan(tmp):
            # In this case, some element was less than or equal to zero
            return np.inf
        else:
            return tmp

    @property
    def gradient(self):
        """Gradient operator of the functional.

        The gradient is not defined in points where one or more components
        are less than or equal to 0.
        """
        functional = self

        class KLCrossEntropyGradient(Operator):

            """The gradient operator of this functional."""

            def __init__(self):
                """Initialize a new instance."""
                super(KLCrossEntropyGradient, self).__init__(
                    functional.domain, functional.domain, linear=False)

            def _call(self, x):
                """Apply the gradient operator to the given point.

                The gradient is not defined in for points with components less
                than or equal to zero.
                """
                if functional.prior is None:
                    tmp = np.log(x)
                else:
                    tmp = np.log(x / functional.prior)

                if np.all(np.isfinite(tmp)):
                    return tmp
                else:
                    # The derivative is not defined.
                    raise ValueError('The gradient of the Kullback-Leibler '
                                     'Cross Entropy functional is not defined '
                                     'for `x` with one or more components '
                                     'less than or equal to zero.'.format(x))

        return KLCrossEntropyGradient()

    @property
    def proximal(self):
        """Return the `proximal factory` of the functional.

        See Also
        --------
        odl.solvers.nonsmooth.proximal_operators.\
proximal_convex_conj_kl_cross_entropy :
            `proximal factory` for convex conjugate of the KL cross entropy.
        odl.solvers.nonsmooth.proximal_operators.proximal_convex_conj :
            Proximal of the convex conjugate of a functional.
        """
        return proximal_convex_conj(proximal_convex_conj_kl_cross_entropy(
            space=self.domain, g=self.prior))

    @property
    def convex_conj(self):
        """The convex conjugate functional of the KL-functional."""
        return KullbackLeiblerCrossEntropyConvexConj(self.domain, self.prior)

    def __repr__(self):
        """Return ``repr(self)``."""
        return '{}({!r}, {!r})'.format(self.__class__.__name__,
                                       self.domain, self.prior)


class KullbackLeiblerCrossEntropyConvexConj(Functional):
    """The convex conjugate of Kullback-Leibler Cross Entorpy functional.

    Notes
    -----
    The functional :math:`F^*` with prior :math:`g>0` is given by

    .. math::
        F^*(x) = \\sum_i g_i \\left(e^{x_i} - 1\\right)

    See Also
    --------
    KullbackLeiblerCrossEntropy : convex conjugate functional
    """

    def __init__(self, space, prior=None):
        """Initialize a new instance.

        Parameters
        ----------
        space : `DiscreteLp` or `TensorSpace`
            Domain of the functional.
        prior : ``space`` `element-like`, optional
            Depending on the context, the prior, target or data
            distribution. It is assumed to be nonnegative.
            Default: if None it is take as the one-element.
        """
        super(KullbackLeiblerCrossEntropyConvexConj, self).__init__(
            space=space, linear=False, grad_lipschitz=np.nan)

        if prior is not None and prior not in self.domain:
            raise ValueError('`prior` not in `domain`'
                             ''.format(prior, self.domain))

        self.__prior = prior

    @property
    def prior(self):
        """The prior in convex conjugate Kullback-Leibler Cross Entorpy."""
        return self.__prior

    # TODO: update when integration operator is in place: issue #440
    def _call(self, x):
        """Return the value in the point ``x``."""
        if self.prior is None:
            tmp = (np.exp(x) - 1).inner(self.domain.one())
        else:
            tmp = (self.prior * (np.exp(x) - 1)).inner(self.domain.one())
        return tmp

    # TODO: replace this when UFuncOperators is in place: PL #576
    @property
    def gradient(self):
        """Gradient operator of the functional."""
        functional = self

        class KLCrossEntCCGradient(Operator):

            """The gradient operator of this functional."""

            def __init__(self):
                """Initialize a new instance."""
                super(KLCrossEntCCGradient, self).__init__(
                    functional.domain, functional.domain, linear=False)

            def _call(self, x):
                """Apply the gradient operator to the given point."""
                if functional.prior is None:
                    return np.exp(x)
                else:
                    return functional.prior * np.exp(x)

        return KLCrossEntCCGradient()

    @property
    def proximal(self):
        """Return the `proximal factory` of the functional.

        See Also
        --------
        odl.solvers.nonsmooth.proximal_operators.\
proximal_convex_conj_kl_cross_entropy :
            `proximal factory` for convex conjugate of the KL cross entropy.
        """
        return proximal_convex_conj_kl_cross_entropy(space=self.domain,
                                                     g=self.prior)

    @property
    def convex_conj(self):
        """The convex conjugate functional of the conjugate KL-functional."""
        return KullbackLeiblerCrossEntropy(self.domain, self.prior)

    def __repr__(self):
        """Return ``repr(self)``."""
        return '{}({!r}, {!r})'.format(self.__class__.__name__,
                                       self.domain, self.prior)


class SeparableSum(Functional):

    """The functional corresponding to separable sum of functionals.

    The separable sum of functionals ``f_1, f_2, ..., f_n`` is given by::

        h(x_1, x_2, ..., x_n) = sum_i^n f_i(x_i)

    The separable sum is thus defined for any collection of functionals with
    the same range.

    Notes
    -----
    The separable sum of functionals :math:`f_1, f_2, ..., f_n` is given by

    .. math::
        h(x_1, x_2, ..., x_n) = \sum_{i=1}^n f_i(x_i)

    It has several useful features that also distribute. For example, the
    gradient is a `DiagonalOperator`:

    .. math::
        [\\nabla h](x_1, x_2, ..., x_n) =
        [\\nabla f_1(x_i), \\nabla f_2(x_i), ..., \\nabla f_n(x_i)]

    The convex conjugate is also a separable sum:

    .. math::
        [h^*](y_1, y_2, ..., y_n) = \sum_{i=1}^n f_i^*(y_i)

    And the proximal distributes:

    .. math::
        \mathrm{prox}_{\\sigma h}(x_1, x_2, ..., x_n) =
        [\mathrm{prox}_{\\sigma f_1}(x_1),
         \mathrm{prox}_{\\sigma f_2}(x_2),
         ...,
         \mathrm{prox}_{\\sigma f_n}(x_n)].

    If :math:`\\sigma = (\\sigma_1, \\sigma_2, \\ldots, \\sigma_n)` is a list
    of positive `float`s, then it distributes, too:

    .. math::
        \mathrm{prox}_{\\sigma h}(x_1, x_2, ..., x_n) =
        [\mathrm{prox}_{\\sigma_1 f_1}(x_1),
         \mathrm{prox}_{\\sigma_2 f_2}(x_2),
         ...,
         \mathrm{prox}_{\\sigma_n f_n}(x_n)].
    """

    def __init__(self, *functionals):
        """Initialize a new instance.

        Parameters
        ----------
        functional1, ..., functionalN : `Functional`
            The functionals in the sum.
            Can also be given as ``space, n`` with ``n`` integer,
            in which case the functional is repeated ``n`` times.

        Examples
        --------
        Create functional ``f([x1, x2]) = ||x1||_1 + ||x2||_2``:

        >>> space = odl.rn(3)
        >>> l1 = odl.solvers.L1Norm(space)
        >>> l2 = odl.solvers.L2Norm(space)
        >>> f_sum = odl.solvers.SeparableSum(l1, l2)

        The `proximal` factory allows using vector-valued stepsizes:

        >>> x = f_sum.domain.one()
        >>> f_sum.proximal([0.5, 2.0])(x)
        ProductSpace(rn(3), 2).element([
            [ 0.5,  0.5,  0.5],
            [ 0.,  0.,  0.]
        ])

        Create functional ``f([x1, ... ,xn]) = \sum_i ||xi||_1``:

        >>> f_sum = odl.solvers.SeparableSum(l1, 5)
        """
        # Make a power space if the second argument is an integer
        if (len(functionals) == 2 and
                is_int(functionals[1])):
            functionals = [functionals[0]] * functionals[1]

        domains = [func.domain for func in functionals]
        domain = ProductSpace(*domains)
        linear = all(func.is_linear for func in functionals)

        super(SeparableSum, self).__init__(space=domain, linear=linear)
        self.__functionals = tuple(functionals)

    def _call(self, x):
        """Return the separable sum evaluated in ``x``."""
        return sum(fi(xi) for xi, fi in zip(x, self.functionals))

    @property
    def functionals(self):
        """The summands of the functional."""
        return self.__functionals

    def __getitem__(self, indices):
        """Return ``self[index]``.

        Parameters
        ----------
        indices : index expression
            Object determining which parts of the sum to extract.

        Returns
        -------
        subfunctional : `Functional` or `SeparableSum`
            Functional corresponding to the given indices.

        Examples
        --------
        >>> space = odl.rn(3)
        >>> l1 = odl.solvers.L1Norm(space)
        >>> l2 = odl.solvers.L2Norm(space)
        >>> f_sum = odl.solvers.SeparableSum(l1, l2, 2*l2)

        Extract single sub-functional via integer index:

        >>> f_sum[0]
        L1Norm(rn(3))

        Extract subset of functionals:

        >>> f_sum[:2]
        SeparableSum(L1Norm(rn(3)), L2Norm(rn(3)))
        """
        result = self.functionals[indices]
        if isinstance(result, tuple):
            return SeparableSum(*result)
        else:
            return result

    @property
    def gradient(self):
        """Gradient operator of the functional."""
        gradients = [func.gradient for func in self.functionals]
        return DiagonalOperator(*gradients)

    @property
    def proximal(self):
        """Return the `proximal factory` of the functional.

        The proximal operator separates over separable sums.

        Returns
        -------
        proximal : combine_proximals
        """
        proximals = [func.proximal for func in self.functionals]
        return combine_proximals(*proximals)

    @property
    def convex_conj(self):
        """The convex conjugate functional.

        Convex conjugate distributes over separable sums, so the result is
        simply the separable sum of the convex conjugates.
        """
        convex_conjs = [func.convex_conj for func in self.functionals]
        return SeparableSum(*convex_conjs)

    def __repr__(self):
        """Return ``repr(self)``."""
        func_repr = ', '.join(repr(func) for func in self.functionals)
        return '{}({})'.format(self.__class__.__name__, func_repr)


class QuadraticForm(Functional):

    """Functional for a general quadratic form ``x^T A x + b^T x + c``."""

    def __init__(self, operator=None, vector=None, constant=0):
        """Initialize a new instance.

        All parameters are optional, but at least one of ``op`` and ``vector``
        have to be provided in order to infer the space.

        The computed value is::

            x.inner(operator(x)) + vector.inner(x) + constant

        Parameters
        ----------
        operator : `Operator`, optional
            Operator for the quadratic part of the functional.
            ``None`` means that this part is ignored.
        vector : `Operator`, optional
            Vector for the linear part of the functional.
            ``None`` means that this part is ignored.
        constant : `Operator`, optional
            Constant offset of the functional.
        """
        if operator is None and vector is None:
            raise ValueError('need to provide at least one of `operator` and '
                             '`vector`')
        if operator is not None:
            domain = operator.domain
        elif vector is not None:
            domain = vector.space

        if (operator is not None and vector is not None and
                vector not in operator.domain):
            raise ValueError('domain of `operator` and space of `vector` need '
                             'to match')

        super(QuadraticForm, self).__init__(
            space=domain, linear=(operator is None and constant == 0))

        self.__operator = operator
        self.__vector = vector
        self.__constant = constant

        if self.constant not in self.range:
            raise ValueError('`constant` must be an element in the range of '
                             'the functional')

    @property
    def operator(self):
        """Operator for the quadratic part of the functional."""
        return self.__operator

    @property
    def vector(self):
        """Vector for the linear part of the functional."""
        return self.__vector

    @property
    def constant(self):
        """Constant offset of the functional."""
        return self.__constant

    def _call(self, x):
        """Return ``self(x)``."""
        if self.operator is None:
            return self.vector.inner(x) + self.constant
        elif self.vector is None:
            return x.inner(self.operator(x)) + self.constant
        else:
            tmp = self.operator(x)
            tmp += self.vector
            return x.inner(tmp) + self.constant

    @property
    def gradient(self):
        """Gradient operator of the functional."""
        if self.operator is None:
            return ConstantOperator(self.vector, self.domain)
        else:
            if not self.operator.is_linear:
                # TODO: Acutally works otherwise, but needs more work
                raise NotImplementedError('`operator` must be linear')

            # Figure out if operator is symmetric
            opadjoint = self.operator.adjoint
            if opadjoint == self.operator:
                gradient = 2 * self.operator
            else:
                gradient = self.operator + opadjoint

            # Return gradient
            if self.vector is None:
                return gradient
            else:
                return gradient + self.vector

    @property
    def convex_conj(self):
        """The convex conjugate functional of the quadratic form.

        Notes
        -----
        The convex conjugate of the quadratic form :math:`<x, Ax> + <b, x> + c`
        is given by

        .. math::
            (<x, Ax> + <b, x> + c)^* (x) =
            <(x - b), A^-1 (x - b)> - c =
            <x , A^-1 x> - <x, A^-* b> - <x, A^-1 b> + <b, A^-1 b> - c.

        If the quadratic part of the functional is zero it is instead given
        by a translated indicator function on zero, i.e., if

        .. math::
            f(x) = <b, x> + c,

        then

        .. math::
            f^*(x^*) =
            \\begin{cases}
                -c & \\text{if } x^* = b \\\\
                \\infty & \\text{else.}
            \\end{cases}

        See Also
        --------
        IndicatorZero
        """
        if self.operator is None:
            tmp = IndicatorZero(space=self.domain, constant=-self.constant)
            if self.vector is None:
                return tmp
            else:
                return tmp.translated(self.vector)

        if self.vector is None:
            # Handle trivial case separately
            return QuadraticForm(operator=self.operator.inverse,
                                 constant=-self.constant)
        else:
            # Compute the needed variables
            opinv = self.operator.inverse
            vector = -opinv.adjoint(self.vector) - opinv(self.vector)
            constant = self.vector.inner(opinv(self.vector)) - self.constant

            # Create new quadratic form
            return QuadraticForm(operator=opinv,
                                 vector=vector,
                                 constant=constant)


class NuclearNorm(Functional):

    """Nuclear norm for matrix valued functions.

    Notes
    -----
    For a matrix-valued function
    :math:`f : \\Omega \\rightarrow \\mathbb{R}^{n \\times m}`,
    the nuclear norm with parameters :math:`p` and :math:`q` is defined by

    .. math::
        \\left( \int_\Omega \|\sigma(f(x))\|_p^q d x \\right)^{1/q},

    where :math:`\sigma(f(x))` is the vector of singular values of the matrix
    :math:`f(x)` and :math:`\| \cdot \|_p` is the usual :math:`p`-norm on
    :math:`\mathbb{R}^{\min(n, m)}`.

    For a detailed description of its properties, e.g, its proximal, convex
    conjugate and more, see [Du+2016].

    References
    ----------
    [Du+2016] J. Duran, M. Moeller, C. Sbert, and D. Cremers.
    *Collaborative Total Variation: A General Framework for Vectorial TV
    Models* SIAM Journal of Imaging Sciences 9(1): 116--151, 2016.
    """

    def __init__(self, space, outer_exp=1, singular_vector_exp=2):
        """Initialize a new instance.

        Parameters
        ----------
        space : `ProductSpace` of `ProductSpace` of `TensorSpace`
            Domain of the functional.
        outer_exp : {1, 2, inf}, optional
            Exponent for the outer norm.
        singular_vector_exp : {1, 2, inf}, optional
            Exponent for the norm for the singular vectors.

        Examples
        --------
        Simple example, nuclear norm of matrix valued function with all ones
        in 3 points. The singular values are [2, 0], which has squared 2-norm
        2. Since there are 3 points, the expected total value is 6.

        >>> r3 = odl.rn(3)
        >>> space = odl.ProductSpace(odl.ProductSpace(r3, 2), 2)
        >>> norm = NuclearNorm(space)
        >>> norm(space.one())
        6.0
        """
        if (not isinstance(space, ProductSpace) or
                not isinstance(space[0], ProductSpace)):
            raise TypeError('`space` must be a `ProductSpace` of '
                            '`ProductSpace`s')
        if (not space.is_power_space or not space[0].is_power_space):
            raise TypeError('`space` must be of the form `TensorSpace^(nxm)`')

        super(NuclearNorm, self).__init__(
            space=space, linear=False, grad_lipschitz=np.nan)

        self.outernorm = LpNorm(self.domain[0, 0], exponent=outer_exp)
        self.pwisenorm = PointwiseNorm(self.domain[0],
                                       exponent=singular_vector_exp)
        self.pshape = (len(self.domain), len(self.domain[0]))

    def _asarray(self, vec):
        """Convert ``x`` to an array.

        Here the indices are changed such that the "outer" indices come last
        in order to have the access order as `numpy.linalg.svd` needs it.

        This is the inverse of `_asvector`.
        """
        shape = self.domain[0, 0].shape + self.pshape
        arr = np.empty(shape, dtype=self.domain.dtype)
        for i, xi in enumerate(vec):
            for j, xij in enumerate(xi):
                arr[..., i, j] = xij.asarray()

        return arr

    def _asvector(self, arr):
        """Convert ``arr`` to a `domain` element.

        This is the inverse of `_asarray`.
        """
        result = moveaxis(arr, [-2, -1], [0, 1])
        return self.domain.element(result)

    def _call(self, x):
        """Return ``self(x)``."""

        # Convert to array with most
        arr = self._asarray(x)
        svd_diag = np.linalg.svd(arr, compute_uv=False)

        # Rotate the axes so the svd-direction is first
        s_reordered = moveaxis(svd_diag, -1, 0)

        # Return nuclear norm
        return self.outernorm(self.pwisenorm(s_reordered))

    @property
    def proximal(self):
        """Return the proximal operator.

        Raises
        ------
        NotImplementedError
            if ``outer_exp`` is not 1 or ``singular_vector_exp`` is not 1, 2 or
            infinity
        """
        if self.outernorm.exponent != 1:
            raise NotImplementedError('`proximal` only implemented for '
                                      '`outer_exp==1`')
        if self.pwisenorm.exponent not in [1, 2, np.inf]:
            raise NotImplementedError('`proximal` only implemented for '
                                      '`singular_vector_exp` in [1, 2, inf]')

        def nddot(a, b):
            """Compute pointwise matrix product in the last indices."""
            return np.einsum('...ij,...jk->...ik', a, b)

        func = self

        # Add epsilon to fix rounding errors, i.e. make sure that when we
        # project on the unit ball, we actually end up slightly inside the unit
        # ball. Without, we may end up slightly outside.
        dtype = getattr(self.domain, 'dtype', float)
        eps = np.finfo(dtype).resolution * 10

        class NuclearNormProximal(Operator):
            """Proximal operator of `NuclearNorm`."""

            def __init__(self, sigma):
                self.sigma = float(sigma)
                super(NuclearNormProximal, self).__init__(
                    func.domain, func.domain, linear=False)

            def _call(self, x):
                """Return ``self(x)``."""
                arr = func._asarray(x)

                # Compute SVD
                U, s, Vt = np.linalg.svd(arr, full_matrices=False)

                # transpose pointwise
                V = Vt.swapaxes(-1, -2)

                # Take pseudoinverse of s
                sinv = s.copy()
                sinv[sinv != 0] = 1 / sinv[sinv != 0]

                # Take pointwise proximal operator of s w.r.t. the norm
                # on the singular vectors
                if func.pwisenorm.exponent == 1:
                    abss = np.abs(s) - (self.sigma - eps)
                    sprox = np.sign(s) * np.maximum(abss, 0)
                elif func.pwisenorm.exponent == 2:
                    s_reordered = moveaxis(s, -1, 0)
                    snorm = func.pwisenorm(s_reordered).asarray()
                    snorm = np.maximum(self.sigma, snorm, out=snorm)
                    sprox = ((1 - eps) - self.sigma / snorm)[..., None] * s
                elif func.pwisenorm.exponent == np.inf:
                    snorm = np.sum(np.abs(s), axis=-1)
                    snorm = np.maximum(self.sigma, snorm, out=snorm)
                    sprox = ((1 - eps) - self.sigma / snorm)[..., None] * s
                else:
                    raise RuntimeError

                # Compute s matrix
                sproxsinv = (sprox * sinv)[..., :, None]

                # Compute the final result
                result = nddot(nddot(arr, V), sproxsinv * Vt)

                # Cast to vector and return. Note array and vector have
                # different shapes.
                return func._asvector(result)

            def __repr__(self):
                """Return ``repr(self)``."""
                return '{!r}.proximal({})'.format(func, self.sigma)

        return NuclearNormProximal

    @property
    def convex_conj(self):
        """Convex conjugate of the nuclear norm.

        The convex conjugate is the indicator function on the unit ball of
        the dual norm where the dual norm is obtained by taking the conjugate
        exponent of both the outer and singular vector exponents.
        """
        return IndicatorNuclearNormUnitBall(
            self.domain,
            conj_exponent(self.outernorm.exponent),
            conj_exponent(self.pwisenorm.exponent))

    def __repr__(self):
        """Return ``repr(self)``."""
        return '{}({!r}, {}, {})'.format(self.__class__.__name__,
                                         self.domain,
                                         self.outernorm.exponent,
                                         self.pwisenorm.exponent)


class IndicatorNuclearNormUnitBall(Functional):
    """Indicator on unit ball of nuclear norm for matrix valued functions.

    Notes
    -----
    For a matrix-valued function
    :math:`f : \\Omega \\rightarrow \\mathbb{R}^{n \\times m}`,
    the nuclear norm with parameters :math:`p` and :math:`q` is defined by

    .. math::
        \\left( \int_\Omega \|\sigma(f(x))\|_p^q d x \\right)^{1/q},

    where :math:`\sigma(f(x))` is the vector of singular values of the matrix
    :math:`f(x)` and :math:`\| \cdot \|_p` is the usual :math:`p`-norm on
    :math:`\mathbb{R}^{\min(n, m)}`.

    This function is defined as the indicator on the unit ball of the nuclear
    norm, that is, 0 if the nuclear norm is less than 1, and infinity else.

    For a detailed description of its properties, e.g, its proximal, convex
    conjugate and more, see [Du+2016].

    References
    ----------
    [Du+2016] J. Duran, M. Moeller, C. Sbert, and D. Cremers.
    *Collaborative Total Variation: A General Framework for Vectorial TV
    Models* SIAM Journal of Imaging Sciences 9(1): 116--151, 2016.
    """

    def __init__(self, space, outer_exp=1, singular_vector_exp=2):
        """Initialize a new instance.

        Parameters
        ----------
        space : `ProductSpace` of `ProductSpace` of `TensorSpace`
            Domain of the functional.
        outer_exp : {1, 2, inf}, optional
            Exponent for the outer norm.
        singular_vector_exp : {1, 2, inf}, optional
            Exponent for the norm for the singular vectors.

        Examples
        --------
        Simple example, nuclear norm of matrix valued function with all ones
        in 3 points. The singular values are [2, 0], which has squared 2-norm
        2. Since there are 3 points, the expected total value is 6.
        Since the nuclear norm is larger than 1, the indicator is infinity.

        >>> r3 = odl.rn(3)
        >>> space = odl.ProductSpace(odl.ProductSpace(r3, 2), 2)
        >>> norm = IndicatorNuclearNormUnitBall(space)
        >>> norm(space.one())
        inf
        """
        super(IndicatorNuclearNormUnitBall, self).__init__(
            space=space, linear=False, grad_lipschitz=np.nan)
        self.__norm = NuclearNorm(space, outer_exp, singular_vector_exp)

    def _call(self, x):
        """Return ``self(x)``."""
        x_norm = self.__norm(x)

        if x_norm > 1:
            return np.inf
        else:
            return 0

    @property
    def proximal(self):
        """The proximal operator."""
        # Implement proximal via duality
        return proximal_convex_conj(self.convex_conj.proximal)

    @property
    def convex_conj(self):
        """Convex conjugate of the unit ball indicator of the nuclear norm.

        The convex conjugate is the dual nuclear norm where the dual norm is
        obtained by taking the conjugate exponent of both the outer and
        singular vector exponents.
        """
        return NuclearNorm(self.domain,
                           conj_exponent(self.__norm.outernorm.exponent),
                           conj_exponent(self.__norm.pwisenorm.exponent))

    def __repr__(self):
        """Return ``repr(self)``."""
        return '{}({!r}, {}, {})'.format(self.__class__.__name__,
                                         self.domain,
                                         self.__norm.outernorm.exponent,
                                         self.__norm.pwisenorm.exponent)


class MoreauEnvelope(Functional):

    """Moreau envelope of a convex functional.

    The Moreau envelope is a way to smooth an arbitrary convex functional
    such that its gradient can be computed given the proximal of the original
    functional.
    The new functional has the same critical points as the original.
    It is also called the Moreau-Yosida regularization.

    Note that the only computable property of the Moreau envelope is the
    gradient, the functional itself cannot be evaluated efficiently.

    See `Proximal Algorithms`_ for more information.

    Notes
    -----
    The Moreau envelope of a convex functional
    :math:`f : \mathcal{X} \\rightarrow \mathbb{R}` multiplied by a scalar
    :math:`\\sigma` is defined by

    .. math::
        \mathrm{env}_{\\sigma f}(x) =
        \\inf_{y \\in \\mathcal{X}}
        \\left\{ \\frac{1}{2 \\sigma} \| x - y \|_2^2 + f(y) \\right\}

    The gradient of the envelope is given by

    .. math::
        [\\nabla \mathrm{env}_{\\sigma f}](x) =
        \\frac{1}{\\sigma} (x - \mathrm{prox}_{\\sigma f}(x))

    Example: if :math:`f = \| \cdot \|_1`, then

    .. math::
        [\mathrm{env}_{\\sigma  \| \cdot \|_1}(x)]_i =
        \\begin{cases}
            \\frac{1}{2 \\sigma} x_i^2 & \\text{if } |x_i| \leq \\sigma \\\\
            |x_i| - \\frac{\\sigma}{2} & \\text{if } |x_i| > \\sigma,
        \\end{cases}

    which is the usual Huber functional.

    References
    ----------
    .. _Proximal Algorithms: \
https://web.stanford.edu/~boyd/papers/pdf/prox_algs.pdf
    """

    def __init__(self, functional, sigma=1.0):
        """Initialize an instance.

        Parameters
        ----------
        functional : `Functional`
            The functional ``f`` in the definition of the Moreau envelope that
            is to be smoothed.
        sigma : positive float, optional
            The scalar ``sigma`` in the definition of the Moreau envelope.
            Larger values mean stronger smoothing.

        Examples
        --------
        Create smoothed l1 norm:

        >>> space = odl.rn(3)
        >>> l1_norm = odl.solvers.L1Norm(space)
        >>> smoothed_l1 = MoreauEnvelope(l1_norm)
        """
        super(MoreauEnvelope, self).__init__(
            space=functional.domain, linear=False)
        self.__functional = functional
        self.__sigma = sigma

    @property
    def functional(self):
        """The functional that has been regularized."""
        return self.__functional

    @property
    def sigma(self):
        """Regularization constant, larger means stronger regularization."""
        return self.__sigma

    @property
    def gradient(self):
        """The gradient operator."""
        return (ScalingOperator(self.domain, 1 / self.sigma) -
                (1 / self.sigma) * self.functional.proximal(self.sigma))


class Huber(Functional):
    """The Huber functional.

    Notes
    -----
    The Huber norm is the integral over a smoothed norm. In detail, it is given
    by

    .. math::
        F(x) = \\int_\Omega f_{\\gamma}(||x(y)||_2) dy

    where :mth:`||\cdot||_2` denotes the Euclidean norm for vector-valued
    functions which reduces to the absolute value for scalar-valued functions.
    The function :math:`f` with smoothing :math:`\\gamma` is given by

    .. math::
        f_{\\gamma}(t) =
        \\begin{cases}
            \\frac{1}{2 \\gamma} t^2 & \\text{if } |t| \leq \\gamma \\\\
            |t| - \\frac{\\gamma}{2} & \\text{else}
        \\end{cases}.
    """

    def __init__(self, space, gamma):
        """Initialize a new instance.

        Parameters
        ----------
        space : `FnBase`
            Domain of the functional.
        gamma : float
            Smoothing parameter of the Huber functional. If ``gamma = 0``,
            the functional is non-smooth and corresponds to the usual L1 norm.
            For ``gamma > 0``, it has a ``1/gamma``-Lipschitz gradient so that
            its convex conjugate is ``gamma``-strongly convex.

        Examples
        --------
        Example of initializing the Huber functional:

        >>> space = odl.uniform_discr(0, 1, 14)
        >>> gamma = 0.1
        >>> huber_norm = odl.solvers.Huber(space, gamma=0.1)

        Check that if all elements are > ``gamma`` we get the L1-norm up to a
        constant:

        >>> x = 2 * gamma * space.one()
        >>> tol = 1e-5
        >>> constant = gamma / 2 * space.one().inner(space.one())
        >>> f = odl.solvers.L1Norm(space) - constant
        >>> abs(huber_norm(x) - f(x)) < tol
        True

        Check that if all elements are < ``gamma`` we get the squared L2-norm
        times the weight ``1/(2*gamma)``:

        >>> x = gamma / 2 * space.one()
        >>> f = 1 / (2 * gamma) * odl.solvers.L2NormSquared(space)
        >>> abs(huber_norm(x) - f(x)) < tol
        True

        Compare Huber- and L1-norm for vanishing smoothing ``gamma=0``:

        >>> x = odl.phantom.white_noise(space)
        >>> huber_norm = odl.solvers.Huber(space, gamma=0)
        >>> l1_norm = odl.solvers.L1Norm(space)
        >>> abs(huber_norm(x) - l1_norm(x)) < tol
        True

        Redo previous example for a product space in two dimensions:

        >>> domain = odl.uniform_discr([0, 0], [1, 1], [5, 5])
        >>> space = odl.ProductSpace(domain, 2)
        >>> x = odl.phantom.white_noise(space)
        >>> huber_norm = odl.solvers.Huber(space, gamma=0)
        >>> l1_norm = odl.solvers.GroupL1Norm(space, 2)
        >>> abs(huber_norm(x) - l1_norm(x)) < tol
        True
        """
        self.__gamma = float(gamma)

        if self.gamma > 0:
            grad_lipschitz = 1 / self.gamma
        else:
            grad_lipschitz = np.inf

        super(Huber, self).__init__(
            space=space, linear=False, grad_lipschitz=grad_lipschitz)

    @property
    def gamma(self):
        """The smoothing parameter of the Huber norm functional."""
        return self.__gamma

    def _call(self, x):
        """Return ``self(x)``."""
        if isinstance(self.domain, ProductSpace):
            norm = PointwiseNorm(self.domain, 2)(x)
        else:
            norm = x.ufuncs.absolute()

        if self.gamma > 0:
            tmp = norm.ufuncs.square()
            tmp *= 1 / (2 * self.gamma)

            index = norm.ufuncs.greater_equal(self.gamma)
            tmp[index] = norm[index] - self.gamma / 2
        else:
            tmp = norm

        return tmp.inner(tmp.space.one())

    @property
    def convex_conj(self):
        """The convex conjugate"""
        if isinstance(self.domain, ProductSpace):
            norm = GroupL1Norm(self.domain, 2)
        else:
            norm = L1Norm(self.domain)

        return FunctionalQuadraticPerturb(norm.convex_conj,
                                          quadratic_coeff=self.gamma / 2)

    @property
    def proximal(self):
        """Return the ``proximal factory`` of the functional.

        See Also
        --------
        odl.solvers.proximal_huber : `proximal factory` for the Huber
            norm.
        """
        return proximal_huber(space=self.domain, gamma=self.gamma)

    @property
    def gradient(self):
        """Gradient operator of the functional.

        The gradient of the Huber functional is given by

            .. math::
                \\nabla f_{\\gamma}(x) =
                \\begin{cases}
                \\frac{1}{\\gamma} x & \\text{if } \|x\|_2 \leq \\gamma \\\\
                \\frac{1}{\|x\|_2} x & \\text{else}
                \\end{cases}.

        Examples
        --------
        Check that the gradient norm is less than the norm of the one element:

        >>> space = odl.uniform_discr(0, 1, 14)
        >>> norm_one = space.one().norm()
        >>> x = odl.phantom.white_noise(space)
        >>> huber_norm = odl.solvers.Huber(space, gamma=0.1)
        >>> grad = huber_norm.gradient(x)
        >>> tol = 1e-5
        >>> grad.norm() <=  norm_one + tol
        True

        Redo previous example for a product space in two dimensions:

        >>> domain = odl.uniform_discr([0, 0], [1, 1], [5, 5])
        >>> space = odl.ProductSpace(domain, 2)
        >>> norm_one = space.one().norm()
        >>> x = odl.phantom.white_noise(space)
        >>> huber_norm = odl.solvers.Huber(space, gamma=0.2)
        >>> grad = huber_norm.gradient(x)
        >>> tol = 1e-5
        >>> grad.norm() <=  norm_one + tol
        True
        """

        functional = self

        class HuberGradient(Operator):

            """The gradient operator of this functional."""

            def __init__(self):
                """Initialize a new instance."""
                super(HuberGradient, self).__init__(
                    functional.domain, functional.domain, linear=False)

            def _call(self, x):
                """Apply the gradient operator to the given point."""
                if isinstance(self.domain, ProductSpace):
                    norm = PointwiseNorm(self.domain, 2)(x)
                else:
                    norm = x.ufuncs.absolute()

                grad = x / functional.gamma

                index = norm.ufuncs.greater_equal(functional.gamma)
                if isinstance(self.domain, ProductSpace):
                    for xi, gi in zip(x, grad):
                        gi[index] = xi[index] / norm[index]
                else:
                    grad[index] = x[index] / norm[index]

                return grad

        return HuberGradient()

    def __repr__(self):
        '''Return ``repr(self)``.'''
        return '{}({!r}, {!r})'.format(self.__class__.__name__, self.domain,
                                       self.gamma)


if __name__ == '__main__':
    from odl.util.testutils import run_doctests
    run_doctests()<|MERGE_RESOLUTION|>--- conflicted
+++ resolved
@@ -24,11 +24,7 @@
     proximal_const_func, proximal_box_constraint,
     proximal_convex_conj_kl, proximal_convex_conj_kl_cross_entropy,
     combine_proximals, proximal_convex_conj)
-<<<<<<< HEAD
-from odl.util import conj_exponent
-=======
 from odl.util import conj_exponent, is_int
->>>>>>> c3715a96
 from odl.util.npy_compat import moveaxis
 
 
